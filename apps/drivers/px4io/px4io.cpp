--- conflicted
+++ resolved
@@ -95,19 +95,13 @@
 
 	virtual int		ioctl(file *filp, int cmd, unsigned long arg);
 	virtual ssize_t		write(file *filp, const char *buffer, size_t len);
-<<<<<<< HEAD
-=======
 
 	void			print_status();
->>>>>>> ca794265
 
 private:
 	// XXX
 	unsigned		_max_actuators;
-<<<<<<< HEAD
-=======
 	unsigned		_max_controls;
->>>>>>> ca794265
 	unsigned		_max_rc_input;
 	unsigned		_max_relays;
 	unsigned		_max_transfer;
@@ -178,7 +172,6 @@
 	 *
 	 * @param input_rc	Input structure to populate.
 	 * @return		OK if data was returned.
-<<<<<<< HEAD
 	 */
 	int			io_get_raw_rc_input(rc_input_values &input_rc);
 
@@ -240,69 +233,6 @@
 	static const uint32_t	_io_reg_get_error = 0x80000000;
 
 	/**
-=======
-	 */
-	int			io_get_raw_rc_input(rc_input_values &input_rc);
-
-	/**
-	 * Fetch and publish raw RC input data.
-	 */
-	int			io_publish_raw_rc();
-
-	/**
-	 * Fetch and publish the mixed control values.
-	 */
-	int			io_publish_mixed_controls();
-
-	/**
-	 * Fetch and publish the PWM servo outputs.
-	 */
-	int			io_publish_pwm_outputs();
-
-	/**
-	 * write register(s)
-	 *
-	 * @param page		Register page to write to.
-	 * @param offset	Register offset to start writing at.
-	 * @param values	Pointer to array of values to write.
-	 * @param num_values	The number of values to write.
-	 * @return		Zero if all values were successfully written.
-	 */
-	int			io_reg_set(uint8_t page, uint8_t offset, const uint16_t *values, unsigned num_values);
-
-	/**
-	 * write a register
-	 *
-	 * @param page		Register page to write to.
-	 * @param offset	Register offset to write to.
-	 * @param value		Value to write.
-	 * @return		Zero if the value was written successfully.
-	 */
-	int			io_reg_set(uint8_t page, uint8_t offset, const uint16_t value);
-
-	/**
-	 * read register(s)
-	 *
-	 * @param page		Register page to read from.
-	 * @param offset	Register offset to start reading from.
-	 * @param values	Pointer to array where values should be stored.
-	 * @param num_values	The number of values to read.
-	 * @return		Zero if all values were successfully read.
-	 */
-	int			io_reg_get(uint8_t page, uint8_t offset, uint16_t *values, unsigned num_values);
-
-	/**
-	 * read a register
-	 *
-	 * @param page		Register page to read from.
-	 * @param offset	Register offset to start reading from.
-	 * @return		Register value that was read, or _io_reg_get_error on error.
-	 */
-	uint32_t		io_reg_get(uint8_t page, uint8_t offset);
-	static const uint32_t	_io_reg_get_error = 0x80000000;
-
-	/**
->>>>>>> ca794265
 	 * modify a register
 	 *
 	 * @param page		Register page to modify.
@@ -323,7 +253,6 @@
 	 * Publish IO status information if necessary.
 	 *
 	 * @param status	The status register
-<<<<<<< HEAD
 	 */
 	int			io_handle_status(uint16_t status);
 
@@ -334,18 +263,6 @@
 	 *
 	 * @param alarm		The status register
 	 */
-=======
-	 */
-	int			io_handle_status(uint16_t status);
-
-	/**
-	 * Handle an alarm update from IO.
-	 *
-	 * Publish IO alarm information if necessary.
-	 *
-	 * @param alarm		The status register
-	 */
->>>>>>> ca794265
 	int			io_handle_alarms(uint16_t alarms);
 
 };
@@ -361,24 +278,11 @@
 PX4IO::PX4IO() :
 	I2C("px4io", "/dev/px4io", PX4_I2C_BUS_ONBOARD, PX4_I2C_OBDEV_PX4IO, 320000),
 	_max_actuators(0),
-<<<<<<< HEAD
-=======
 	_max_controls(0),
->>>>>>> ca794265
 	_max_rc_input(0),
 	_max_relays(0),
 	_max_transfer(16),	/* sensible default */
 	_update_interval(0),
-<<<<<<< HEAD
-	_status(0),
-	_alarms(0),
-	_task(-1),
-	_task_should_exit(false),
-	_perf_update(perf_alloc(PC_ELAPSED, "px4io update")),
-	_t_actuators(-1),
-	_t_armed(-1),
-	_t_vstatus(-1),
-=======
 	_task(-1),
 	_task_should_exit(false),
 	_perf_update(perf_alloc(PC_ELAPSED, "px4io update")),
@@ -388,7 +292,6 @@
 	_t_armed(-1),
 	_t_vstatus(-1),
 	_t_param(-1),
->>>>>>> ca794265
 	_to_input_rc(0),
 	_to_actuators_effective(0),
 	_to_outputs(0),
@@ -441,10 +344,7 @@
 
 	/* get some parameters */
 	_max_actuators = io_reg_get(PX4IO_PAGE_CONFIG, PX4IO_P_CONFIG_ACTUATOR_COUNT);
-<<<<<<< HEAD
-=======
 	_max_controls = io_reg_get(PX4IO_PAGE_CONFIG, PX4IO_P_CONFIG_CONTROL_COUNT);
->>>>>>> ca794265
 	_max_relays    = io_reg_get(PX4IO_PAGE_CONFIG, PX4IO_P_CONFIG_RELAY_COUNT);
 	_max_transfer  = io_reg_get(PX4IO_PAGE_CONFIG, PX4IO_P_CONFIG_MAX_TRANSFER) - 2;
 	_max_rc_input  = io_reg_get(PX4IO_PAGE_CONFIG, PX4IO_P_CONFIG_RC_INPUT_COUNT);
@@ -565,11 +465,7 @@
 			PX4IO_P_SETUP_ARMING_MANUAL_OVERRIDE_OK |
 			PX4IO_P_SETUP_ARMING_VECTOR_FLIGHT_OK, 0);
 
-<<<<<<< HEAD
-			/* publish RC config to IO */
-=======
 		/* publish RC config to IO */
->>>>>>> ca794265
 		ret = io_set_rc_config();
 		if (ret != OK) {
 			log("failed to update RC input config");
@@ -739,29 +635,16 @@
 {
 	actuator_controls_s	controls;	///< actuator outputs
 	uint16_t 		regs[_max_actuators];
-<<<<<<< HEAD
 
 	/* get controls */
 	orb_copy(_primary_pwm_device ? ORB_ID_VEHICLE_ATTITUDE_CONTROLS :
 	     ORB_ID(actuator_controls_1), _t_actuators, &controls);
 
-	for (unsigned i = 0; i < _max_actuators; i++)
-		regs[i] = FLOAT_TO_REG(controls.control[i]);
-
-	/* copy values to registers in IO */
-	return io_reg_set(PX4IO_PAGE_CONTROLS, 0, regs, _max_actuators);
-=======
-
-	/* get controls */
-	orb_copy(_primary_pwm_device ? ORB_ID_VEHICLE_ATTITUDE_CONTROLS :
-	     ORB_ID(actuator_controls_1), _t_actuators, &controls);
-
 	for (unsigned i = 0; i < _max_controls; i++)
 		regs[i] = FLOAT_TO_REG(controls.control[i]);
 
 	/* copy values to registers in IO */
 	return io_reg_set(PX4IO_PAGE_CONTROLS, 0, regs, _max_controls);
->>>>>>> ca794265
 }
 
 int
@@ -811,23 +694,6 @@
 	for (unsigned i = 0; i < _max_rc_input; i++)
 		input_map[i] = -1;
 
-<<<<<<< HEAD
-	param_get(param_find("RC_MAP_ROLL"), &ichan);
-	if ((ichan >= 0) && (ichan < (int)_max_rc_input))
-		input_map[ichan] = 0;
-
-	param_get(param_find("RC_MAP_PITCH"), &ichan);
-	if ((ichan >= 0) && (ichan < (int)_max_rc_input))
-		input_map[ichan] = 1;
-
-	param_get(param_find("RC_MAP_YAW"), &ichan);
-	if ((ichan >= 0) && (ichan < (int)_max_rc_input))
-		input_map[ichan] = 2;
-
-	param_get(param_find("RC_MAP_THROTTLE"), &ichan);
-	if ((ichan >= 0) && (ichan < (int)_max_rc_input))
-		input_map[ichan] = 3;
-=======
 	/*
 	 * NOTE: The indices for mapped channels are 1-based
 	 *       for compatibility reasons with existing
@@ -848,7 +714,6 @@
 	param_get(param_find("RC_MAP_THROTTLE"), &ichan);
 	if ((ichan >= 0) && (ichan < (int)_max_rc_input))
 		input_map[ichan - 1] = 3;
->>>>>>> ca794265
 
 	ichan = 4;
 	for (unsigned i = 0; i < _max_rc_input; i++)
@@ -958,7 +823,8 @@
 
 	/* set new alarms state */
 	_alarms = alarms;
-<<<<<<< HEAD
+
+	return 0;
 }
 
 int
@@ -972,23 +838,6 @@
 	if (ret != OK)
 		return ret;
 
-=======
-
-	return 0;
-}
-
-int
-PX4IO::io_get_status()
-{
-	uint16_t	regs[4];
-	int		ret;
-
-	/* get STATUS_FLAGS, STATUS_ALARMS, STATUS_VBATT, STATUS_IBATT in that order */
-	ret = io_reg_get(PX4IO_PAGE_STATUS, PX4IO_P_STATUS_FLAGS, &regs[0], sizeof(regs) / sizeof(regs[0]));
-	if (ret != OK)
-		return ret;
-
->>>>>>> ca794265
 	io_handle_status(regs[0]);
 	io_handle_alarms(regs[1]);
 
@@ -1016,7 +865,6 @@
 	}
 	return ret;
 }
-<<<<<<< HEAD
 
 int
 PX4IO::io_get_raw_rc_input(rc_input_values &input_rc)
@@ -1068,59 +916,6 @@
 	rc_input_values	rc_val;
 	rc_val.timestamp = hrt_absolute_time();
 
-=======
-
-int
-PX4IO::io_get_raw_rc_input(rc_input_values &input_rc)
-{
-	uint32_t channel_count;
-	int	ret = OK;
-
-	/* we don't have the status bits, so input_source has to be set elsewhere */
-	input_rc.input_source = RC_INPUT_SOURCE_UNKNOWN;
-	
-	/*
-	 * XXX Because the channel count and channel data are fetched
-	 *     separately, there is a risk of a race between the two
-	 *     that could leave us with channel data and a count that 
-	 *     are out of sync.
-	 *     Fixing this would require a guarantee of atomicity from
-	 *     IO, and a single fetch for both count and channels.
-	 *
-	 * XXX Since IO has the input calibration info, we ought to be
-	 *     able to get the pre-fixed-up controls directly.
-	 *
-	 * XXX can we do this more cheaply? If we knew we had DMA, it would
-	 *     almost certainly be better to just get all the inputs...
-	 */
-	channel_count =  io_reg_get(PX4IO_PAGE_RAW_RC_INPUT, PX4IO_P_RAW_RC_COUNT);
-	if (channel_count == _io_reg_get_error)
-		return -EIO;
-	if (channel_count > RC_INPUT_MAX_CHANNELS)
-		channel_count = RC_INPUT_MAX_CHANNELS;
-	input_rc.channel_count = channel_count;
-
-	if (channel_count > 0) {
-		ret = io_reg_get(PX4IO_PAGE_RAW_RC_INPUT, PX4IO_P_RAW_RC_BASE, input_rc.values, channel_count);
-		if (ret == OK)
-			input_rc.timestamp = hrt_absolute_time();
-	}
-
-	return ret;
-}
-
-int
-PX4IO::io_publish_raw_rc()
-{
-	/* if no raw RC, just don't publish */
-	if (!(_status & PX4IO_P_STATUS_FLAGS_RC_OK))
-		return OK;
-
-	/* fetch values from IO */
-	rc_input_values	rc_val;
-	rc_val.timestamp = hrt_absolute_time();
-
->>>>>>> ca794265
 	int ret = io_get_raw_rc_input(rc_val);
 	if (ret != OK)
 		return ret;
@@ -1152,7 +947,6 @@
 	/* if no FMU comms(!) just don't publish */
 	if (!(_status & PX4IO_P_STATUS_FLAGS_FMU_OK))
 		return OK;
-<<<<<<< HEAD
 
 	/* if not taking raw PPM from us, must be mixing */
 	if (_status & PX4IO_P_STATUS_FLAGS_RAW_PWM)
@@ -1186,41 +980,6 @@
 			_to_actuators_effective, &controls_effective);
 	}
 
-=======
-
-	/* if not taking raw PPM from us, must be mixing */
-	if (_status & PX4IO_P_STATUS_FLAGS_RAW_PWM)
-		return OK;
-
-	/* data we are going to fetch */
-	actuator_controls_effective_s controls_effective;
-	controls_effective.timestamp = hrt_absolute_time();
-
-	/* get actuator controls from IO */
-	uint16_t act[_max_actuators];
-	int ret = io_reg_get(PX4IO_PAGE_ACTUATORS, 0, act, _max_actuators);
-	if (ret != OK)
-		return ret;
-
-	/* convert from register format to float */
-	for (unsigned i = 0; i < _max_actuators; i++)
-		controls_effective.control_effective[i] = REG_TO_FLOAT(act[i]);
-
-	/* laxily advertise on first publication */
-	if (_to_actuators_effective == 0) {
-		_to_actuators_effective = 
-			orb_advertise((_primary_pwm_device ? 
-				ORB_ID_VEHICLE_ATTITUDE_CONTROLS_EFFECTIVE : 
-				ORB_ID(actuator_controls_effective_1)),
-					   &controls_effective);
-	} else {
-		orb_publish((_primary_pwm_device ? 
-			ORB_ID_VEHICLE_ATTITUDE_CONTROLS_EFFECTIVE : 
-			ORB_ID(actuator_controls_effective_1)),
-			_to_actuators_effective, &controls_effective);
-	}
-
->>>>>>> ca794265
 	return OK;
 }
 
@@ -1292,7 +1051,6 @@
 		debug("io_reg_set: error %d", ret);
 	return ret;
 }
-<<<<<<< HEAD
 
 int
 PX4IO::io_reg_set(uint8_t page, uint8_t offset, uint16_t value)
@@ -1341,56 +1099,6 @@
 	int ret;
 	uint16_t value;
 
-=======
-
-int
-PX4IO::io_reg_set(uint8_t page, uint8_t offset, uint16_t value)
-{
-	return io_reg_set(page, offset, &value, 1);
-}
-
-int
-PX4IO::io_reg_get(uint8_t page, uint8_t offset, uint16_t *values, unsigned num_values)
-{
-	/* set up the transfer */
-	uint8_t		addr[2] = {
-		page,
-		offset
-	};
-	i2c_msg_s	msgv[2];
-
-	msgv[0].flags = 0;
-	msgv[0].buffer = addr;
-	msgv[0].length = 2;
-	msgv[1].flags = I2C_M_READ;
-	msgv[1].buffer = (uint8_t *)values;
-	msgv[1].length = num_values * sizeof(*values);
-
-	/* perform the transfer */
-	int ret = transfer(msgv, 2);
-	if (ret != OK)
-		debug("io_reg_get: data error %d", ret);
-	return ret;
-}
-
-uint32_t
-PX4IO::io_reg_get(uint8_t page, uint8_t offset)
-{
-	uint16_t value;
-
-	if (io_reg_get(page, offset, &value, 1))
-		return _io_reg_get_error;
-
-	return value;
-}
-
-int
-PX4IO::io_reg_modify(uint8_t page, uint8_t offset, uint16_t clearbits, uint16_t setbits)
-{
-	int ret;
-	uint16_t value;
-
->>>>>>> ca794265
 	ret = io_reg_get(page, offset, &value, 1);
 	if (ret)
 		return ret;
@@ -1446,18 +1154,6 @@
 
 	} while (buflen > 0);
 
-<<<<<<< HEAD
-	debug("mixer upload OK");
-
-	/* check for the mixer-OK flag */
-	if (io_reg_get(PX4IO_PAGE_STATUS, PX4IO_P_STATUS_FLAGS) & PX4IO_P_STATUS_FLAGS_MIXER_OK)
-		return 0;
-
-	debug("mixer rejected by IO");
-
-	/* load must have failed for some reason */
-	return -EINVAL;
-=======
 	/* check for the mixer-OK flag */
 	if (io_reg_get(PX4IO_PAGE_STATUS, PX4IO_P_STATUS_FLAGS) & PX4IO_P_STATUS_FLAGS_MIXER_OK) {
 		debug("mixer upload OK");
@@ -1581,7 +1277,6 @@
 	for (unsigned i = 0; i < _max_actuators; i++)
 		printf(" %u", io_reg_get(PX4IO_PAGE_FAILSAFE_PWM, i));
 	printf("\n");
->>>>>>> ca794265
 }
 
 int
