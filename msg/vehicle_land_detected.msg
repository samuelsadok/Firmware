<<<<<<< HEAD
# timestamp (uint64,  timestamp of the setpoint) will be generated automatically
bool landed		# true if vehicle is currently landed on the ground
=======
uint64 timestamp	# timestamp of the setpoint
bool landed		# true if vehicle is currently landed on the ground
bool freefall	# true if vehicle is currently in free-fall
>>>>>>> d227c612
<|MERGE_RESOLUTION|>--- conflicted
+++ resolved
@@ -1,8 +1,3 @@
-<<<<<<< HEAD
 # timestamp (uint64,  timestamp of the setpoint) will be generated automatically
 bool landed		# true if vehicle is currently landed on the ground
-=======
-uint64 timestamp	# timestamp of the setpoint
-bool landed		# true if vehicle is currently landed on the ground
-bool freefall	# true if vehicle is currently in free-fall
->>>>>>> d227c612
+bool freefall	# true if vehicle is currently in free-fall