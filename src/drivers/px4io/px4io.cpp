--- conflicted
+++ resolved
@@ -267,12 +267,7 @@
 	orb_advert_t		_to_servorail;		///< servorail status
 	orb_advert_t		_to_safety;		///< status of safety
 
-<<<<<<< HEAD
-	actuator_outputs_s	_outputs;		///< mixed outputs
-	actuator_controls_effective_s _controls_effective; ///< effective controls
-=======
 	actuator_outputs_s	_outputs;		///<mixed outputs
->>>>>>> 0b9b68f0
 
 	bool			_primary_pwm_device;	///< true if we are the default PWM output
 
