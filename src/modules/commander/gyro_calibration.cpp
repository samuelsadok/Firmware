/****************************************************************************
 *
 *   Copyright (c) 2013-2016 PX4 Development Team. All rights reserved.
 *
 * Redistribution and use in source and binary forms, with or without
 * modification, are permitted provided that the following conditions
 * are met:
 *
 * 1. Redistributions of source code must retain the above copyright
 *    notice, this list of conditions and the following disclaimer.
 * 2. Redistributions in binary form must reproduce the above copyright
 *    notice, this list of conditions and the following disclaimer in
 *    the documentation and/or other materials provided with the
 *    distribution.
 * 3. Neither the name PX4 nor the names of its contributors may be
 *    used to endorse or promote products derived from this software
 *    without specific prior written permission.
 *
 * THIS SOFTWARE IS PROVIDED BY THE COPYRIGHT HOLDERS AND CONTRIBUTORS
 * "AS IS" AND ANY EXPRESS OR IMPLIED WARRANTIES, INCLUDING, BUT NOT
 * LIMITED TO, THE IMPLIED WARRANTIES OF MERCHANTABILITY AND FITNESS
 * FOR A PARTICULAR PURPOSE ARE DISCLAIMED. IN NO EVENT SHALL THE
 * COPYRIGHT OWNER OR CONTRIBUTORS BE LIABLE FOR ANY DIRECT, INDIRECT,
 * INCIDENTAL, SPECIAL, EXEMPLARY, OR CONSEQUENTIAL DAMAGES (INCLUDING,
 * BUT NOT LIMITED TO, PROCUREMENT OF SUBSTITUTE GOODS OR SERVICES; LOSS
 * OF USE, DATA, OR PROFITS; OR BUSINESS INTERRUPTION) HOWEVER CAUSED
 * AND ON ANY THEORY OF LIABILITY, WHETHER IN CONTRACT, STRICT
 * LIABILITY, OR TORT (INCLUDING NEGLIGENCE OR OTHERWISE) ARISING IN
 * ANY WAY OUT OF THE USE OF THIS SOFTWARE, EVEN IF ADVISED OF THE
 * POSSIBILITY OF SUCH DAMAGE.
 *
 ****************************************************************************/

/**
 * @file gyro_calibration.cpp
 *
 * Gyroscope calibration routine
 */

#include "gyro_calibration.h"
#include "calibration_messages.h"
#include "calibration_routines.h"
#include "commander_helper.h"

#include <px4_posix.h>
#include <px4_time.h>
#include <stdio.h>
#include <unistd.h>
#include <fcntl.h>
#include <poll.h>
#include <cmath>
#include <string.h>
#include <drivers/drv_hrt.h>
#include <uORB/topics/sensor_combined.h>
#include <drivers/drv_gyro.h>
#include <systemlib/mavlink_log.h>
#include <systemlib/param/param.h>
#include <systemlib/err.h>
#include <systemlib/mcu_version.h>

/* oddly, ERROR is not defined for c++ */
#ifdef ERROR
# undef ERROR
#endif
static const int ERROR = -1;

static const char *sensor_name = "gyro";

static const unsigned max_gyros = 3;

/// Data passed to calibration worker routine
typedef struct  {
	orb_advert_t		*mavlink_log_pub;
	int32_t			device_id[max_gyros];
	int			gyro_sensor_sub[max_gyros];
	struct gyro_calibration_s	gyro_scale[max_gyros];
	struct gyro_report	gyro_report_0;
} gyro_worker_data_t;

static calibrate_return gyro_calibration_worker(int cancel_sub, void* data)
{
	gyro_worker_data_t*	worker_data = (gyro_worker_data_t*)(data);
	unsigned		calibration_counter[max_gyros] = { 0 };
	const unsigned		calibration_count = 5000;
	struct gyro_report	gyro_report;
	unsigned		poll_errcount = 0;

	px4_pollfd_struct_t fds[max_gyros];
	for (unsigned s = 0; s < max_gyros; s++) {
		fds[s].fd = worker_data->gyro_sensor_sub[s];
		fds[s].events = POLLIN;
	}

	memset(&worker_data->gyro_report_0, 0, sizeof(worker_data->gyro_report_0));
	memset(&worker_data->gyro_scale, 0, sizeof(worker_data->gyro_scale));

	/* use first gyro to pace, but count correctly per-gyro for statistics */
	while (calibration_counter[0] < calibration_count) {
		if (calibrate_cancel_check(worker_data->mavlink_log_pub, cancel_sub)) {
			return calibrate_return_cancelled;
		}

		int poll_ret = px4_poll(&fds[0], max_gyros, 1000);

		if (poll_ret > 0) {

			for (unsigned s = 0; s < max_gyros; s++) {
				bool changed;
				orb_check(worker_data->gyro_sensor_sub[s], &changed);

				if (changed) {
					orb_copy(ORB_ID(sensor_gyro), worker_data->gyro_sensor_sub[s], &gyro_report);

					if (s == 0) {
						orb_copy(ORB_ID(sensor_gyro), worker_data->gyro_sensor_sub[s], &worker_data->gyro_report_0);
					}

					worker_data->gyro_scale[s].x_offset += gyro_report.x;
					worker_data->gyro_scale[s].y_offset += gyro_report.y;
					worker_data->gyro_scale[s].z_offset += gyro_report.z;
					calibration_counter[s]++;
				}

				if (s == 0 && calibration_counter[0] % (calibration_count / 20) == 0) {
					mavlink_and_console_log_info(worker_data->mavlink_log_pub, CAL_QGC_PROGRESS_MSG, (calibration_counter[0] * 100) / calibration_count);
				}
			}

		} else {
			poll_errcount++;
		}

		if (poll_errcount > 1000) {
			mavlink_and_console_log_critical(worker_data->mavlink_log_pub, CAL_ERROR_SENSOR_MSG);
			return calibrate_return_error;
		}
	}

	for (unsigned s = 0; s < max_gyros; s++) {
		if (worker_data->device_id[s] != 0 && calibration_counter[s] < calibration_count / 2) {
			mavlink_and_console_log_critical(worker_data->mavlink_log_pub, "[cal] ERROR: missing data, sensor %d", s)
			return calibrate_return_error;
		}

		worker_data->gyro_scale[s].x_offset /= calibration_counter[s];
		worker_data->gyro_scale[s].y_offset /= calibration_counter[s];
		worker_data->gyro_scale[s].z_offset /= calibration_counter[s];
	}

	return calibrate_return_ok;
}

int do_gyro_calibration(orb_advert_t *mavlink_log_pub)
{
	int			res = OK;
	gyro_worker_data_t	worker_data = {};

	mavlink_and_console_log_info(mavlink_log_pub, CAL_QGC_STARTED_MSG, sensor_name);

	worker_data.mavlink_log_pub = mavlink_log_pub;

<<<<<<< HEAD
	worker_data.mavlink_fd = mavlink_fd;

	struct gyro_calibration_s gyro_scale_zero;
	gyro_scale_zero.x_offset = 0.0f;
	gyro_scale_zero.x_scale = 1.0f;
	gyro_scale_zero.y_offset = 0.0f;
	gyro_scale_zero.y_scale = 1.0f;
	gyro_scale_zero.z_offset = 0.0f;
	gyro_scale_zero.z_scale = 1.0f;

=======
	struct gyro_scale gyro_scale_zero = {
		0.0f,	// x offset
		1.0f,	// x scale
		0.0f,	// y offset
		1.0f,	// y scale
		0.0f,	// z offset
		1.0f,	// z scale
	};

	int device_prio_max = 0;
>>>>>>> e667d6c6
	int32_t device_id_primary = 0;

	for (unsigned s = 0; s < max_gyros; s++) {
		char str[30];

		// Reset gyro ids to unavailable
		worker_data.device_id[s] = 0;
		(void)sprintf(str, "CAL_GYRO%u_ID", s);
		res = param_set_no_notification(param_find(str), &(worker_data.device_id[s]));
		if (res != OK) {
			mavlink_and_console_log_critical(mavlink_log_pub, "[cal] Unable to reset CAL_GYRO%u_ID", s);
			return ERROR;
		}
<<<<<<< HEAD
=======
#else
		(void)sprintf(str, "CAL_GYRO%u_ID", s);
		res = param_get(param_find(str), &(worker_data.device_id[s]));
		if (res != OK) {
			mavlink_log_critical(mavlink_log_pub, "[cal] Unable to get CAL_GYRO%u_ID", s);
			return ERROR;
		}
#endif
>>>>>>> e667d6c6

		// Reset all offsets to 0 and scales to 1
		(void)memcpy(&worker_data.gyro_scale[s], &gyro_scale_zero, sizeof(gyro_scale_zero));
#ifndef __PX4_QURT
		sprintf(str, "%s%u", GYRO_BASE_DEVICE_PATH, s);
		int fd = px4_open(str, 0);
		if (fd >= 0) {
			worker_data.device_id[s] = px4_ioctl(fd, DEVIOCGDEVICEID, 0);
			res = px4_ioctl(fd, GYROIOCSSCALE, (long unsigned int)&gyro_scale_zero);
			px4_close(fd);

			if (res != OK) {
				mavlink_and_console_log_critical(mavlink_log_pub, CAL_ERROR_RESET_CAL_MSG, s);
				return ERROR;
			}
		}
#else
		(void)sprintf(str, "CAL_GYRO%u_XOFF", s);
		res = param_set(param_find(str), &gyro_scale_zero.x_offset);
		if (res != OK) {
			PX4_ERR("unable to reset %s", str);
		}
		(void)sprintf(str, "CAL_GYRO%u_YOFF", s);
		res = param_set(param_find(str), &gyro_scale_zero.y_offset);
		if (res != OK) {
			PX4_ERR("unable to reset %s", str);
		}
		(void)sprintf(str, "CAL_GYRO%u_ZOFF", s);
		res = param_set(param_find(str), &gyro_scale_zero.z_offset);
		if (res != OK) {
			PX4_ERR("unable to reset %s", str);
		}
		(void)sprintf(str, "CAL_GYRO%u_XSCALE", s);
		res = param_set(param_find(str), &gyro_scale_zero.x_scale);
		if (res != OK) {
			PX4_ERR("unable to reset %s", str);
		}
		(void)sprintf(str, "CAL_GYRO%u_YSCALE", s);
		res = param_set(param_find(str), &gyro_scale_zero.y_scale);
		if (res != OK) {
			PX4_ERR("unable to reset %s", str);
		}
		(void)sprintf(str, "CAL_GYRO%u_ZSCALE", s);
		res = param_set(param_find(str), &gyro_scale_zero.z_scale);
		if (res != OK) {
			PX4_ERR("unable to reset %s", str);
		}
#endif

	}

	for (unsigned s = 0; s < max_gyros; s++) {
		worker_data.gyro_sensor_sub[s] = orb_subscribe_multi(ORB_ID(sensor_gyro), s);

		// Get priority
		int32_t prio;
		orb_priority(worker_data.gyro_sensor_sub[s], &prio);

#ifndef __PX4_QURT
		int device_prio_max = 0;
		if (prio > device_prio_max) {
			device_prio_max = prio;
			device_id_primary = worker_data.device_id[s];
		}
#else
		gyro_report report = {};
		orb_copy(ORB_ID(sensor_gyro), worker_data.gyro_sensor_sub[s], &report);
		//PX4_INFO("found device id: %d", report.device_id);

		// TODO FIXME: this is hacky but should get the device ID for now
		worker_data.device_id[s] = report.device_id;
#endif
	}

	int cancel_sub  = calibrate_cancel_subscribe();

	unsigned try_count = 0;
	unsigned max_tries = 20;
	res = ERROR;

	do {
		// Calibrate gyro and ensure user didn't move
		calibrate_return cal_return = gyro_calibration_worker(cancel_sub, &worker_data);

		if (cal_return == calibrate_return_cancelled) {
			// Cancel message already sent, we are done here
			res = ERROR;
			break;

		} else if (cal_return == calibrate_return_error) {
			res = ERROR;

		} else {
			/* check offsets */
			float xdiff = worker_data.gyro_report_0.x - worker_data.gyro_scale[0].x_offset;
			float ydiff = worker_data.gyro_report_0.y - worker_data.gyro_scale[0].y_offset;
			float zdiff = worker_data.gyro_report_0.z - worker_data.gyro_scale[0].z_offset;

			/* maximum allowable calibration error in radians */
			const float maxoff = 0.01f;

			if (!PX4_ISFINITE(worker_data.gyro_scale[0].x_offset) ||
			    !PX4_ISFINITE(worker_data.gyro_scale[0].y_offset) ||
			    !PX4_ISFINITE(worker_data.gyro_scale[0].z_offset) ||
			    fabsf(xdiff) > maxoff ||
			    fabsf(ydiff) > maxoff ||
			    fabsf(zdiff) > maxoff) {

				mavlink_and_console_log_critical(mavlink_log_pub, "[cal] motion, retrying..");
				res = ERROR;

			} else {
				res = OK;
			}
		}
		try_count++;

	} while (res == ERROR && try_count <= max_tries);

	if (try_count >= max_tries) {
		mavlink_and_console_log_critical(mavlink_log_pub, "[cal] ERROR: Motion during calibration");
		res = ERROR;
	}

	calibrate_cancel_unsubscribe(cancel_sub);

	for (unsigned s = 0; s < max_gyros; s++) {
		px4_close(worker_data.gyro_sensor_sub[s]);
	}

	if (res == OK) {

		/* set offset parameters to new values */
		bool failed = false;

		failed = failed || (OK != param_set_no_notification(param_find("CAL_GYRO_PRIME"), &(device_id_primary)));

		for (unsigned s = 0; s < max_gyros; s++) {
			if (worker_data.device_id[s] != 0) {
				char str[30];

				(void)sprintf(str, "CAL_GYRO%u_XOFF", s);
				failed |= (OK != param_set_no_notification(param_find(str), &(worker_data.gyro_scale[s].x_offset)));
				(void)sprintf(str, "CAL_GYRO%u_YOFF", s);
				failed |= (OK != param_set_no_notification(param_find(str), &(worker_data.gyro_scale[s].y_offset)));
				(void)sprintf(str, "CAL_GYRO%u_ZOFF", s);
				failed |= (OK != param_set_no_notification(param_find(str), &(worker_data.gyro_scale[s].z_offset)));

				(void)sprintf(str, "CAL_GYRO%u_ID", s);
				failed |= (OK != param_set_no_notification(param_find(str), &(worker_data.device_id[s])));

#ifndef __PX4_QURT
				/* apply new scaling and offsets */
				(void)sprintf(str, "%s%u", GYRO_BASE_DEVICE_PATH, s);
				int fd = px4_open(str, 0);

				if (fd < 0) {
					failed = true;
					continue;
				}

				res = px4_ioctl(fd, GYROIOCSSCALE, (long unsigned int)&worker_data.gyro_scale[s]);
				px4_close(fd);

				if (res != OK) {
					mavlink_and_console_log_critical(mavlink_log_pub, CAL_ERROR_APPLY_CAL_MSG, 1);
				}
#endif
			}
		}

		if (failed) {
			mavlink_and_console_log_critical(mavlink_log_pub, "[cal] ERROR: failed to set offset params");
			res = ERROR;
		}
	}

	/* store board ID */
	uint32_t mcu_id[3];
	mcu_unique_id(&mcu_id[0]);

	/* store last 32bit number - not unique, but unique in a given set */
	(void)param_set(param_find("CAL_BOARD_ID"), &mcu_id[2]);

	if (res == OK) {
		/* auto-save to EEPROM */
		res = param_save_default();

		if (res != OK) {
			mavlink_and_console_log_critical(mavlink_log_pub, CAL_ERROR_SAVE_PARAMS_MSG);
		}
	}

	/* if there is a any preflight-check system response, let the barrage of messages through */
	usleep(200000);

	if (res == OK) {
		mavlink_and_console_log_info(mavlink_log_pub, CAL_QGC_DONE_MSG, sensor_name);
	} else {
		mavlink_and_console_log_info(mavlink_log_pub, CAL_QGC_FAILED_MSG, sensor_name);
	}

	/* give this message enough time to propagate */
	usleep(600000);

	return res;
}<|MERGE_RESOLUTION|>--- conflicted
+++ resolved
@@ -159,9 +159,6 @@
 
 	worker_data.mavlink_log_pub = mavlink_log_pub;
 
-<<<<<<< HEAD
-	worker_data.mavlink_fd = mavlink_fd;
-
 	struct gyro_calibration_s gyro_scale_zero;
 	gyro_scale_zero.x_offset = 0.0f;
 	gyro_scale_zero.x_scale = 1.0f;
@@ -170,18 +167,6 @@
 	gyro_scale_zero.z_offset = 0.0f;
 	gyro_scale_zero.z_scale = 1.0f;
 
-=======
-	struct gyro_scale gyro_scale_zero = {
-		0.0f,	// x offset
-		1.0f,	// x scale
-		0.0f,	// y offset
-		1.0f,	// y scale
-		0.0f,	// z offset
-		1.0f,	// z scale
-	};
-
-	int device_prio_max = 0;
->>>>>>> e667d6c6
 	int32_t device_id_primary = 0;
 
 	for (unsigned s = 0; s < max_gyros; s++) {
@@ -195,17 +180,6 @@
 			mavlink_and_console_log_critical(mavlink_log_pub, "[cal] Unable to reset CAL_GYRO%u_ID", s);
 			return ERROR;
 		}
-<<<<<<< HEAD
-=======
-#else
-		(void)sprintf(str, "CAL_GYRO%u_ID", s);
-		res = param_get(param_find(str), &(worker_data.device_id[s]));
-		if (res != OK) {
-			mavlink_log_critical(mavlink_log_pub, "[cal] Unable to get CAL_GYRO%u_ID", s);
-			return ERROR;
-		}
-#endif
->>>>>>> e667d6c6
 
 		// Reset all offsets to 0 and scales to 1
 		(void)memcpy(&worker_data.gyro_scale[s], &gyro_scale_zero, sizeof(gyro_scale_zero));
