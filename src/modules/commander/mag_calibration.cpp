/****************************************************************************
 *
 *   Copyright (c) 2013-2015 PX4 Development Team. All rights reserved.
 *
 * Redistribution and use in source and binary forms, with or without
 * modification, are permitted provided that the following conditions
 * are met:
 *
 * 1. Redistributions of source code must retain the above copyright
 *    notice, this list of conditions and the following disclaimer.
 * 2. Redistributions in binary form must reproduce the above copyright
 *    notice, this list of conditions and the following disclaimer in
 *    the documentation and/or other materials provided with the
 *    distribution.
 * 3. Neither the name PX4 nor the names of its contributors may be
 *    used to endorse or promote products derived from this software
 *    without specific prior written permission.
 *
 * THIS SOFTWARE IS PROVIDED BY THE COPYRIGHT HOLDERS AND CONTRIBUTORS
 * "AS IS" AND ANY EXPRESS OR IMPLIED WARRANTIES, INCLUDING, BUT NOT
 * LIMITED TO, THE IMPLIED WARRANTIES OF MERCHANTABILITY AND FITNESS
 * FOR A PARTICULAR PURPOSE ARE DISCLAIMED. IN NO EVENT SHALL THE
 * COPYRIGHT OWNER OR CONTRIBUTORS BE LIABLE FOR ANY DIRECT, INDIRECT,
 * INCIDENTAL, SPECIAL, EXEMPLARY, OR CONSEQUENTIAL DAMAGES (INCLUDING,
 * BUT NOT LIMITED TO, PROCUREMENT OF SUBSTITUTE GOODS OR SERVICES; LOSS
 * OF USE, DATA, OR PROFITS; OR BUSINESS INTERRUPTION) HOWEVER CAUSED
 * AND ON ANY THEORY OF LIABILITY, WHETHER IN CONTRACT, STRICT
 * LIABILITY, OR TORT (INCLUDING NEGLIGENCE OR OTHERWISE) ARISING IN
 * ANY WAY OUT OF THE USE OF THIS SOFTWARE, EVEN IF ADVISED OF THE
 * POSSIBILITY OF SUCH DAMAGE.
 *
 ****************************************************************************/

/**
 * @file mag_calibration.cpp
 *
 * Magnetometer calibration routine
 */

#include "mag_calibration.h"
#include "commander_helper.h"
#include "calibration_routines.h"
#include "calibration_messages.h"

#include <px4_posix.h>
#include <px4_time.h>
#include <stdio.h>
#include <unistd.h>
#include <stdlib.h>
#include <string.h>
#include <poll.h>
#include <cmath>
#include <fcntl.h>
#include <drivers/drv_hrt.h>
#include <drivers/drv_accel.h>
#include <drivers/drv_gyro.h>
#include <uORB/topics/sensor_combined.h>
#include <drivers/drv_mag.h>
#include <systemlib/mavlink_log.h>
#include <systemlib/param/param.h>
#include <systemlib/err.h>

/* oddly, ERROR is not defined for c++ */
#ifdef ERROR
# undef ERROR
#endif
static const int ERROR = -1;

static const char *sensor_name = "mag";
static constexpr unsigned max_mags = 3;
static constexpr float mag_sphere_radius = 0.2f;
static constexpr unsigned int calibration_sides = 6;			///< The total number of sides
static constexpr unsigned int calibration_total_points = 240;		///< The total points per magnetometer
static constexpr unsigned int calibraton_duration_seconds = 42; 	///< The total duration the routine is allowed to take

static constexpr float MAG_MAX_OFFSET_LEN = 0.6f;	///< The maximum measurement range is ~1.4 Ga, the earth field is ~0.6 Ga, so an offset larger than ~0.8-0.6 Ga means the mag will saturate in some directions.

int32_t	device_ids[max_mags];
bool internal[max_mags];
int device_prio_max = 0;
int32_t device_id_primary = 0;

calibrate_return mag_calibrate_all(orb_advert_t *mavlink_log_pub, int32_t (&device_ids)[max_mags]);

/// Data passed to calibration worker routine
typedef struct  {
	orb_advert_t	*mavlink_log_pub;
	unsigned	done_count;
	int		sub_mag[max_mags];
	unsigned int	calibration_points_perside;
	unsigned int	calibration_interval_perside_seconds;
	uint64_t	calibration_interval_perside_useconds;
	unsigned int	calibration_counter_total[max_mags];
	bool		side_data_collected[detect_orientation_side_count];
	float		*x[max_mags];
	float		*y[max_mags];
	float		*z[max_mags];
} mag_worker_data_t;


int do_mag_calibration(orb_advert_t *mavlink_log_pub)
{
	mavlink_and_console_log_info(mavlink_log_pub, CAL_QGC_STARTED_MSG, sensor_name);

	struct mag_calibration_s mscale_null;
	mscale_null.x_offset = 0.0f;
	mscale_null.x_scale = 1.0f;
	mscale_null.y_offset = 0.0f;
	mscale_null.y_scale = 1.0f;
	mscale_null.z_offset = 0.0f;
	mscale_null.z_scale = 1.0f;

	int result = OK;

	// Determine which mags are available and reset each

	char str[30];

	for (size_t i=0; i<max_mags; i++) {
		device_ids[i] = 0; // signals no mag
	}

	for (unsigned cur_mag = 0; cur_mag < max_mags; cur_mag++) {
#ifndef __PX4_QURT
		// Reset mag id to mag not available
		(void)sprintf(str, "CAL_MAG%u_ID", cur_mag);
		result = param_set_no_notification(param_find(str), &(device_ids[cur_mag]));
		if (result != OK) {
			mavlink_and_console_log_info(mavlink_log_pub, "[cal] Unable to reset CAL_MAG%u_ID", cur_mag);
			break;
		}
#else
		(void)sprintf(str, "CAL_MAG%u_XOFF", cur_mag);
		result = param_set(param_find(str), &mscale_null.x_offset);
		if (result != OK) {
<<<<<<< HEAD
			PX4_ERR("unable to reset %s", str);
		}
		(void)sprintf(str, "CAL_MAG%u_YOFF", cur_mag);
		result = param_set(param_find(str), &mscale_null.y_offset);
		if (result != OK) {
			PX4_ERR("unable to reset %s", str);
		}
		(void)sprintf(str, "CAL_MAG%u_ZOFF", cur_mag);
		result = param_set(param_find(str), &mscale_null.z_offset);
		if (result != OK) {
			PX4_ERR("unable to reset %s", str);
		}
		(void)sprintf(str, "CAL_MAG%u_XSCALE", cur_mag);
		result = param_set(param_find(str), &mscale_null.x_scale);
		if (result != OK) {
			PX4_ERR("unable to reset %s", str);
		}
		(void)sprintf(str, "CAL_MAG%u_YSCALE", cur_mag);
		result = param_set(param_find(str), &mscale_null.y_scale);
		if (result != OK) {
			PX4_ERR("unable to reset %s", str);
		}
		(void)sprintf(str, "CAL_MAG%u_ZSCALE", cur_mag);
		result = param_set(param_find(str), &mscale_null.z_scale);
		if (result != OK) {
			PX4_ERR("unable to reset %s", str);
=======
			mavlink_and_console_log_info(mavlink_log_pub, "[cal] Unable to reset CAL_MAG%u_ID", cur_mag);
			break;
>>>>>>> e667d6c6
		}
#endif

/* for calibration, commander will run on apps, so orb messages are used to get info from dsp */
#ifndef __PX4_QURT
		// Attempt to open mag
		(void)sprintf(str, "%s%u", MAG_BASE_DEVICE_PATH, cur_mag);
		int fd = px4_open(str, O_RDONLY);
		if (fd < 0) {
			continue;
		}

		// Get device id for this mag
		device_ids[cur_mag] = px4_ioctl(fd, DEVIOCGDEVICEID, 0);
		internal[cur_mag] = (px4_ioctl(fd, MAGIOCGEXTERNAL, 0) <= 0);

		// Reset mag scale
		result = px4_ioctl(fd, MAGIOCSSCALE, (long unsigned int)&mscale_null);

		if (result != OK) {
			mavlink_and_console_log_critical(mavlink_log_pub, CAL_ERROR_RESET_CAL_MSG, cur_mag);
		}

		/* calibrate range */
		if (result == OK) {
			result = px4_ioctl(fd, MAGIOCCALIBRATE, fd);

			if (result != OK) {
				mavlink_and_console_log_info(mavlink_log_pub, "[cal] Skipped scale calibration, sensor %u", cur_mag);
				/* this is non-fatal - mark it accordingly */
				result = OK;
			}
		}

		px4_close(fd);
#endif
	}

	// Calibrate all mags at the same time
	if (result == OK) {
		switch (mag_calibrate_all(mavlink_log_pub, device_ids)) {
			case calibrate_return_cancelled:
				// Cancel message already displayed, we're done here
				result = ERROR;
				break;

			case calibrate_return_ok:
				/* auto-save to EEPROM */
				result = param_save_default();

				/* if there is a any preflight-check system response, let the barrage of messages through */
				usleep(200000);

				if (result == OK) {
					mavlink_and_console_log_info(mavlink_log_pub, CAL_QGC_PROGRESS_MSG, 100);
					mavlink_and_console_log_info(mavlink_log_pub, CAL_QGC_DONE_MSG, sensor_name);
					break;
				} else {
					mavlink_and_console_log_critical(mavlink_log_pub, CAL_ERROR_SAVE_PARAMS_MSG);
				}
				// Fall through

			default:
				mavlink_and_console_log_critical(mavlink_log_pub, CAL_QGC_FAILED_MSG, sensor_name);
				break;
		}
	}

	/* give this message enough time to propagate */
	usleep(600000);

	return result;
}

static bool reject_sample(float sx, float sy, float sz, float x[], float y[], float z[], unsigned count, unsigned max_count)
{
	float min_sample_dist = fabsf(5.4f * mag_sphere_radius / sqrtf(max_count)) / 3.0f;

	for (size_t i = 0; i < count; i++) {
		float dx = sx - x[i];
		float dy = sy - y[i];
		float dz = sz - z[i];
		float dist = sqrtf(dx * dx + dy * dy + dz * dz);

		if (dist < min_sample_dist) {
			return true;
		}
	}

	return false;
}

static unsigned progress_percentage(mag_worker_data_t* worker_data) {
	return 100 * ((float)worker_data->done_count) / calibration_sides;
}

static calibrate_return mag_calibration_worker(detect_orientation_return orientation, int cancel_sub, void* data)
{
	calibrate_return result = calibrate_return_ok;

	unsigned int calibration_counter_side;

	mag_worker_data_t* worker_data = (mag_worker_data_t*)(data);

<<<<<<< HEAD
	mavlink_and_console_log_info(worker_data->mavlink_fd, "[cal] Rotate vehicle around the detected orientation");
	mavlink_and_console_log_info(worker_data->mavlink_fd, "[cal] Continue rotation for %u seconds", worker_data->calibration_interval_perside_seconds);
=======
	mavlink_and_console_log_info(worker_data->mavlink_log_pub, "[cal] Rotate vehicle around the detected orientation");
	mavlink_and_console_log_info(worker_data->mavlink_log_pub, "[cal] Continue rotation for %u seconds", worker_data->calibration_interval_perside_seconds);
>>>>>>> e667d6c6

	/*
	 * Detect if the system is rotating.
	 *
	 * We're detecting this as a general rotation on any axis, not necessary on the one we
	 * asked the user for. This is because we really just need two roughly orthogonal axes
	 * for a good result, so we're not constraining the user more than we have to.
	 */

	hrt_abstime detection_deadline = hrt_absolute_time() + worker_data->calibration_interval_perside_useconds * 5;
	hrt_abstime last_gyro = 0;
	float gyro_x_integral = 0.0f;
	float gyro_y_integral = 0.0f;
	float gyro_z_integral = 0.0f;

	const float gyro_int_thresh_rad = 0.5f;

	int sub_gyro = orb_subscribe(ORB_ID(sensor_gyro));

	while (fabsf(gyro_x_integral) < gyro_int_thresh_rad &&
		fabsf(gyro_y_integral) < gyro_int_thresh_rad &&
		fabsf(gyro_z_integral) < gyro_int_thresh_rad) {

		/* abort on request */
		if (calibrate_cancel_check(worker_data->mavlink_log_pub, cancel_sub)) {
			result = calibrate_return_cancelled;
			px4_close(sub_gyro);
			return result;
		}

		/* abort with timeout */
		if (hrt_absolute_time() > detection_deadline) {
			result = calibrate_return_error;
			warnx("int: %8.4f, %8.4f, %8.4f", (double)gyro_x_integral, (double)gyro_y_integral, (double)gyro_z_integral);
			mavlink_and_console_log_critical(worker_data->mavlink_log_pub, "Failed: This calibration requires rotation.");
			break;
		}

		/* Wait clocking for new data on all gyro */
		px4_pollfd_struct_t fds[1];
		fds[0].fd = sub_gyro;
		fds[0].events = POLLIN;
		size_t fd_count = 1;

		int poll_ret = px4_poll(fds, fd_count, 1000);

		if (poll_ret > 0) {
			struct gyro_report gyro;
			orb_copy(ORB_ID(sensor_gyro), sub_gyro, &gyro);

			/* ensure we have a valid first timestamp */
			if (last_gyro > 0) {

				/* integrate */
				float delta_t = (gyro.timestamp - last_gyro) / 1e6f;
				gyro_x_integral += gyro.x * delta_t;
				gyro_y_integral += gyro.y * delta_t;
				gyro_z_integral += gyro.z * delta_t;
			}

			last_gyro = gyro.timestamp;
		}
	}

	px4_close(sub_gyro);

	uint64_t calibration_deadline = hrt_absolute_time() + worker_data->calibration_interval_perside_useconds;
	unsigned poll_errcount = 0;

	calibration_counter_side = 0;

	while (hrt_absolute_time() < calibration_deadline &&
	       calibration_counter_side < worker_data->calibration_points_perside) {

<<<<<<< HEAD
		if (calibrate_cancel_check(worker_data->mavlink_fd, cancel_sub)) {
=======
		if (calibrate_cancel_check(worker_data->mavlink_log_pub, cancel_sub)) {
>>>>>>> e667d6c6
			result = calibrate_return_cancelled;
			break;
		}

		// Wait clocking for new data on all mags
		px4_pollfd_struct_t fds[max_mags];
		size_t fd_count = 0;
		for (size_t cur_mag=0; cur_mag<max_mags; cur_mag++) {
			if (worker_data->sub_mag[cur_mag] >= 0 && device_ids[cur_mag] > 0) {
				fds[fd_count].fd = worker_data->sub_mag[cur_mag];
				fds[fd_count].events = POLLIN;
				fd_count++;
			}
		}

		int poll_ret = px4_poll(fds, fd_count, 1000);

		if (poll_ret > 0) {

			int prev_count[max_mags];
			bool rejected = false;

			for (size_t cur_mag=0; cur_mag<max_mags; cur_mag++) {

				prev_count[cur_mag] = worker_data->calibration_counter_total[cur_mag];

				if (worker_data->sub_mag[cur_mag] >= 0) {
					struct mag_report mag;

					orb_copy(ORB_ID(sensor_mag), worker_data->sub_mag[cur_mag], &mag);

					// Check if this measurement is good to go in
					rejected = rejected || reject_sample(mag.x, mag.y, mag.z,
						worker_data->x[cur_mag], worker_data->y[cur_mag], worker_data->z[cur_mag],
						worker_data->calibration_counter_total[cur_mag],
						calibration_sides * worker_data->calibration_points_perside);

					worker_data->x[cur_mag][worker_data->calibration_counter_total[cur_mag]] = mag.x;
					worker_data->y[cur_mag][worker_data->calibration_counter_total[cur_mag]] = mag.y;
					worker_data->z[cur_mag][worker_data->calibration_counter_total[cur_mag]] = mag.z;
					worker_data->calibration_counter_total[cur_mag]++;
				}
			}

			// Keep calibration of all mags in lockstep
			if (rejected) {
				// Reset counts, since one of the mags rejected the measurement
				for (size_t cur_mag = 0; cur_mag < max_mags; cur_mag++) {
					worker_data->calibration_counter_total[cur_mag] = prev_count[cur_mag];
				}
			} else {
				calibration_counter_side++;

				// Progress indicator for side
				mavlink_and_console_log_info(worker_data->mavlink_log_pub,
							     "[cal] %s side calibration: progress <%u>",
							     detect_orientation_str(orientation), progress_percentage(worker_data) +
							     (unsigned)((100 / calibration_sides) * ((float)calibration_counter_side / (float)worker_data->calibration_points_perside)));
			}
		} else {
			poll_errcount++;
		}

		if (poll_errcount > worker_data->calibration_points_perside * 3) {
			result = calibrate_return_error;
			mavlink_and_console_log_info(worker_data->mavlink_log_pub, CAL_ERROR_SENSOR_MSG);
			break;
		}
	}

	if (result == calibrate_return_ok) {
<<<<<<< HEAD
		mavlink_and_console_log_info(worker_data->mavlink_fd, "[cal] %s side done, rotate to a different side", detect_orientation_str(orientation));
=======
		mavlink_and_console_log_info(worker_data->mavlink_log_pub, "[cal] %s side done, rotate to a different side", detect_orientation_str(orientation));
>>>>>>> e667d6c6

		worker_data->done_count++;
		mavlink_and_console_log_info(worker_data->mavlink_log_pub, CAL_QGC_PROGRESS_MSG, progress_percentage(worker_data));
	}

	return result;
}

calibrate_return mag_calibrate_all(orb_advert_t *mavlink_log_pub, int32_t (&device_ids)[max_mags])
{
	calibrate_return result = calibrate_return_ok;

	mag_worker_data_t worker_data;

<<<<<<< HEAD
	worker_data.mavlink_fd = mavlink_fd;
=======
	worker_data.mavlink_log_pub = mavlink_log_pub;
>>>>>>> e667d6c6
	worker_data.done_count = 0;
	worker_data.calibration_points_perside = calibration_total_points / calibration_sides;
	worker_data.calibration_interval_perside_seconds = calibraton_duration_seconds / calibration_sides;
	worker_data.calibration_interval_perside_useconds = worker_data.calibration_interval_perside_seconds * 1000 * 1000;

	// Collect: Right-side up, Left Side, Nose down
	worker_data.side_data_collected[DETECT_ORIENTATION_RIGHTSIDE_UP] = false;
	worker_data.side_data_collected[DETECT_ORIENTATION_LEFT] = false;
	worker_data.side_data_collected[DETECT_ORIENTATION_NOSE_DOWN] = false;
	worker_data.side_data_collected[DETECT_ORIENTATION_TAIL_DOWN] = false;
	worker_data.side_data_collected[DETECT_ORIENTATION_UPSIDE_DOWN] = false;
	worker_data.side_data_collected[DETECT_ORIENTATION_RIGHT] = false;

	for (size_t cur_mag=0; cur_mag<max_mags; cur_mag++) {
		// Initialize to no subscription
		worker_data.sub_mag[cur_mag] = -1;

		// Initialize to no memory allocated
		worker_data.x[cur_mag] = NULL;
		worker_data.y[cur_mag] = NULL;
		worker_data.z[cur_mag] = NULL;
		worker_data.calibration_counter_total[cur_mag] = 0;
	}

	const unsigned int calibration_points_maxcount = calibration_sides * worker_data.calibration_points_perside;

	char str[30];

	for (size_t cur_mag=0; cur_mag<max_mags; cur_mag++) {
		worker_data.x[cur_mag] = reinterpret_cast<float *>(malloc(sizeof(float) * calibration_points_maxcount));
		worker_data.y[cur_mag] = reinterpret_cast<float *>(malloc(sizeof(float) * calibration_points_maxcount));
		worker_data.z[cur_mag] = reinterpret_cast<float *>(malloc(sizeof(float) * calibration_points_maxcount));
		if (worker_data.x[cur_mag] == NULL || worker_data.y[cur_mag] == NULL || worker_data.z[cur_mag] == NULL) {
			mavlink_and_console_log_critical(mavlink_log_pub, "[cal] ERROR: out of memory");
			result = calibrate_return_error;
		}
	}


	// Setup subscriptions to mag sensors
	if (result == calibrate_return_ok) {
		for (unsigned cur_mag=0; cur_mag<max_mags; cur_mag++) {
<<<<<<< HEAD
			// Mag in this slot is available
			worker_data.sub_mag[cur_mag] = orb_subscribe_multi(ORB_ID(sensor_mag), cur_mag);
			if (worker_data.sub_mag[cur_mag] < 0) {
				mavlink_and_console_log_critical(mavlink_fd, "[cal] Mag #%u not found, abort", cur_mag);
				result = calibrate_return_error;
				break;
			}
=======
			if (device_ids[cur_mag] != 0) {
				// Mag in this slot is available
				worker_data.sub_mag[cur_mag] = orb_subscribe_multi(ORB_ID(sensor_mag), cur_mag);
				if (worker_data.sub_mag[cur_mag] < 0) {
					mavlink_and_console_log_critical(mavlink_log_pub, "[cal] Mag #%u not found, abort", cur_mag);
					result = calibrate_return_error;
					break;
				}
>>>>>>> e667d6c6

			// Get priority
			int32_t prio;
			orb_priority(worker_data.sub_mag[cur_mag], &prio);

#ifndef __PX4_QURT
			if (prio > device_prio_max) {
				device_prio_max = prio;
				device_id_primary = device_ids[cur_mag];
			}
#else
			mag_report report = {};
			orb_copy(ORB_ID(sensor_mag), worker_data.sub_mag[cur_mag], &report);

			// TODO FIXME: this is hacky but should get the device ID for now
			device_ids[cur_mag] = report.device_id;
			PX4_INFO("found device id: %d", report.device_id);
#endif
		}
	}

	// Limit update rate to get equally spaced measurements over time (in ms)
	if (result == calibrate_return_ok) {
		for (unsigned cur_mag=0; cur_mag<max_mags; cur_mag++) {
			if (device_ids[cur_mag] != 0) {
				// Mag in this slot is available
				unsigned int orb_interval_msecs = (worker_data.calibration_interval_perside_useconds / 1000) / worker_data.calibration_points_perside;

<<<<<<< HEAD
				//mavlink_and_console_log_info(mavlink_fd, "Orb interval %u msecs", orb_interval_msecs);
=======
				//mavlink_and_console_log_info(mavlink_log_pub, "Orb interval %u msecs", orb_interval_msecs);
>>>>>>> e667d6c6
				orb_set_interval(worker_data.sub_mag[cur_mag], orb_interval_msecs);
			}
		}

	}

	if (result == calibrate_return_ok) {
		int cancel_sub  = calibrate_cancel_subscribe();

		result = calibrate_from_orientation(mavlink_log_pub,                    // uORB handle to write output
						    cancel_sub,                         // Subscription to vehicle_command for cancel support
						    worker_data.side_data_collected,    // Sides to calibrate
						    mag_calibration_worker,             // Calibration worker
						    &worker_data,			// Opaque data for calibration worked
						    true);				// true: lenient still detection
		calibrate_cancel_unsubscribe(cancel_sub);
	}

	// Close subscriptions
	for (unsigned cur_mag=0; cur_mag<max_mags; cur_mag++) {
		if (worker_data.sub_mag[cur_mag] >= 0) {
			px4_close(worker_data.sub_mag[cur_mag]);
		}
	}

	// Calculate calibration values for each mag


	float sphere_x[max_mags];
	float sphere_y[max_mags];
	float sphere_z[max_mags];
	float sphere_radius[max_mags];

	// Sphere fit the data to get calibration values
	if (result == calibrate_return_ok) {
		for (unsigned cur_mag=0; cur_mag<max_mags; cur_mag++) {
			if (device_ids[cur_mag] != 0) {
				// Mag in this slot is available and we should have values for it to calibrate

				sphere_fit_least_squares(worker_data.x[cur_mag], worker_data.y[cur_mag], worker_data.z[cur_mag],
							 worker_data.calibration_counter_total[cur_mag],
							 100, 0.0f,
							 &sphere_x[cur_mag], &sphere_y[cur_mag], &sphere_z[cur_mag],
							 &sphere_radius[cur_mag]);

				if (!PX4_ISFINITE(sphere_x[cur_mag]) || !PX4_ISFINITE(sphere_y[cur_mag]) || !PX4_ISFINITE(sphere_z[cur_mag])) {
					mavlink_and_console_log_emergency(mavlink_log_pub, "ERROR: Retry calibration (sphere NaN, #%u)", cur_mag);
					result = calibrate_return_error;
				}

				if (fabsf(sphere_x[cur_mag]) > MAG_MAX_OFFSET_LEN ||
					fabsf(sphere_y[cur_mag]) > MAG_MAX_OFFSET_LEN ||
					fabsf(sphere_z[cur_mag]) > MAG_MAX_OFFSET_LEN) {
					mavlink_and_console_log_emergency(mavlink_log_pub, "ERROR: Replace %s mag fault", (internal[cur_mag]) ? "autopilot, internal" : "GPS unit, external");
					mavlink_and_console_log_info(mavlink_log_pub, "Excessive offsets: %8.4f, %8.4f, %8.4f, #%u", (double)sphere_x[cur_mag],
						(double)sphere_y[cur_mag], (double)sphere_z[cur_mag], cur_mag);
					result = calibrate_return_ok;
				}
			}
		}
	}

	// Print uncalibrated data points
	if (result == calibrate_return_ok) {

		printf("RAW DATA:\n--------------------\n");
		for (size_t cur_mag = 0; cur_mag < max_mags; cur_mag++) {

			if (worker_data.calibration_counter_total[cur_mag] == 0) {
				continue;
			}

			printf("RAW: MAG %u with %u samples:\n", (unsigned)cur_mag, (unsigned)worker_data.calibration_counter_total[cur_mag]);

			for (size_t i = 0; i < worker_data.calibration_counter_total[cur_mag]; i++) {
				float x = worker_data.x[cur_mag][i];
				float y = worker_data.y[cur_mag][i];
				float z = worker_data.z[cur_mag][i];
				printf("%8.4f, %8.4f, %8.4f\n", (double)x, (double)y, (double)z);
			}

			printf(">>>>>>>\n");
		}

		printf("CALIBRATED DATA:\n--------------------\n");
		for (size_t cur_mag = 0; cur_mag < max_mags; cur_mag++) {

			if (worker_data.calibration_counter_total[cur_mag] == 0) {
				continue;
			}

			printf("Calibrated: MAG %u with %u samples:\n", (unsigned)cur_mag, (unsigned)worker_data.calibration_counter_total[cur_mag]);

			for (size_t i = 0; i < worker_data.calibration_counter_total[cur_mag]; i++) {
				float x = worker_data.x[cur_mag][i] - sphere_x[cur_mag];
				float y = worker_data.y[cur_mag][i] - sphere_y[cur_mag];
				float z = worker_data.z[cur_mag][i] - sphere_z[cur_mag];
				printf("%8.4f, %8.4f, %8.4f\n", (double)x, (double)y, (double)z);
			}

			printf("SPHERE RADIUS: %8.4f\n", (double)sphere_radius[cur_mag]);
			printf(">>>>>>>\n");
		}
	}

	// Data points are no longer needed
	for (size_t cur_mag=0; cur_mag<max_mags; cur_mag++) {
		free(worker_data.x[cur_mag]);
		free(worker_data.y[cur_mag]);
		free(worker_data.z[cur_mag]);
	}

	if (result == calibrate_return_ok) {

		(void)param_set_no_notification(param_find("CAL_MAG_PRIME"), &(device_id_primary));

		for (unsigned cur_mag=0; cur_mag<max_mags; cur_mag++) {
			if (device_ids[cur_mag] != 0) {
				struct mag_calibration_s mscale;
#ifndef __PX4_QURT
				int fd_mag = -1;
<<<<<<< HEAD

				// Set new scale
=======
				struct mag_scale mscale;

				// Set new scale

>>>>>>> e667d6c6
				(void)sprintf(str, "%s%u", MAG_BASE_DEVICE_PATH, cur_mag);
				fd_mag = px4_open(str, 0);
				if (fd_mag < 0) {
					mavlink_and_console_log_critical(mavlink_log_pub, "[cal] ERROR: unable to open mag device #%u", cur_mag);
					result = calibrate_return_error;
				}

				if (result == calibrate_return_ok) {
					if (px4_ioctl(fd_mag, MAGIOCGSCALE, (long unsigned int)&mscale) != OK) {
						mavlink_and_console_log_critical(mavlink_log_pub, "[cal] ERROR: failed to get current calibration #%u", cur_mag);
						result = calibrate_return_error;
					}
				}
#endif

				if (result == calibrate_return_ok) {
					mscale.x_offset = sphere_x[cur_mag];
					mscale.y_offset = sphere_y[cur_mag];
					mscale.z_offset = sphere_z[cur_mag];

#ifndef __PX4_QURT
					if (px4_ioctl(fd_mag, MAGIOCSSCALE, (long unsigned int)&mscale) != OK) {
						mavlink_and_console_log_critical(mavlink_log_pub, CAL_ERROR_APPLY_CAL_MSG, cur_mag);
						result = calibrate_return_error;
					}
#endif
				}

<<<<<<< HEAD
#ifndef __PX4_QURT
=======
>>>>>>> e667d6c6
				// Mag device no longer needed
				if (fd_mag >= 0) {
					px4_close(fd_mag);
				}
#endif

				if (result == calibrate_return_ok) {
					bool failed = false;

<<<<<<< HEAD
					PX4_DEBUG("found offset %d: x: %.6f, y: %.6f, z: %.6f", cur_mag,
							(double)mscale.x_offset,
							(double)mscale.y_offset,
							(double)mscale.z_offset);
					PX4_DEBUG("found scale %d: x: %.6f, y: %.6f, z: %.6f", cur_mag,
							(double)mscale.x_scale,
							(double)mscale.y_scale,
							(double)mscale.z_scale);

=======
>>>>>>> e667d6c6
					/* set parameters */

					(void)sprintf(str, "CAL_MAG%u_ID", cur_mag);
					failed |= (OK != param_set_no_notification(param_find(str), &(device_ids[cur_mag])));
					(void)sprintf(str, "CAL_MAG%u_XOFF", cur_mag);
					failed |= (OK != param_set_no_notification(param_find(str), &(mscale.x_offset)));
					(void)sprintf(str, "CAL_MAG%u_YOFF", cur_mag);
					failed |= (OK != param_set_no_notification(param_find(str), &(mscale.y_offset)));
					(void)sprintf(str, "CAL_MAG%u_ZOFF", cur_mag);
					failed |= (OK != param_set_no_notification(param_find(str), &(mscale.z_offset)));
					(void)sprintf(str, "CAL_MAG%u_XSCALE", cur_mag);

					// FIXME: scaling is not used right now on QURT
#ifndef __PX4_QURT
					failed |= (OK != param_set_no_notification(param_find(str), &(mscale.x_scale)));
					(void)sprintf(str, "CAL_MAG%u_YSCALE", cur_mag);
					failed |= (OK != param_set_no_notification(param_find(str), &(mscale.y_scale)));
					(void)sprintf(str, "CAL_MAG%u_ZSCALE", cur_mag);
					failed |= (OK != param_set_no_notification(param_find(str), &(mscale.z_scale)));
#endif

					if (failed) {
						mavlink_and_console_log_critical(mavlink_log_pub, CAL_ERROR_SET_PARAMS_MSG, cur_mag);
						result = calibrate_return_error;
					} else {
						mavlink_and_console_log_info(mavlink_log_pub, "[cal] mag #%u off: x:%.2f y:%.2f z:%.2f Ga",
									     cur_mag,
									     (double)mscale.x_offset, (double)mscale.y_offset, (double)mscale.z_offset);
						mavlink_and_console_log_info(mavlink_log_pub, "[cal] mag #%u scale: x:%.2f y:%.2f z:%.2f",
									     cur_mag,
									     (double)mscale.x_scale, (double)mscale.y_scale, (double)mscale.z_scale);
					}
				}
			}
		}
	}

	return result;
}<|MERGE_RESOLUTION|>--- conflicted
+++ resolved
@@ -133,7 +133,6 @@
 		(void)sprintf(str, "CAL_MAG%u_XOFF", cur_mag);
 		result = param_set(param_find(str), &mscale_null.x_offset);
 		if (result != OK) {
-<<<<<<< HEAD
 			PX4_ERR("unable to reset %s", str);
 		}
 		(void)sprintf(str, "CAL_MAG%u_YOFF", cur_mag);
@@ -160,10 +159,6 @@
 		result = param_set(param_find(str), &mscale_null.z_scale);
 		if (result != OK) {
 			PX4_ERR("unable to reset %s", str);
-=======
-			mavlink_and_console_log_info(mavlink_log_pub, "[cal] Unable to reset CAL_MAG%u_ID", cur_mag);
-			break;
->>>>>>> e667d6c6
 		}
 #endif
 
@@ -268,13 +263,8 @@
 
 	mag_worker_data_t* worker_data = (mag_worker_data_t*)(data);
 
-<<<<<<< HEAD
-	mavlink_and_console_log_info(worker_data->mavlink_fd, "[cal] Rotate vehicle around the detected orientation");
-	mavlink_and_console_log_info(worker_data->mavlink_fd, "[cal] Continue rotation for %u seconds", worker_data->calibration_interval_perside_seconds);
-=======
 	mavlink_and_console_log_info(worker_data->mavlink_log_pub, "[cal] Rotate vehicle around the detected orientation");
 	mavlink_and_console_log_info(worker_data->mavlink_log_pub, "[cal] Continue rotation for %u seconds", worker_data->calibration_interval_perside_seconds);
->>>>>>> e667d6c6
 
 	/*
 	 * Detect if the system is rotating.
@@ -349,11 +339,7 @@
 	while (hrt_absolute_time() < calibration_deadline &&
 	       calibration_counter_side < worker_data->calibration_points_perside) {
 
-<<<<<<< HEAD
-		if (calibrate_cancel_check(worker_data->mavlink_fd, cancel_sub)) {
-=======
 		if (calibrate_cancel_check(worker_data->mavlink_log_pub, cancel_sub)) {
->>>>>>> e667d6c6
 			result = calibrate_return_cancelled;
 			break;
 		}
@@ -425,11 +411,7 @@
 	}
 
 	if (result == calibrate_return_ok) {
-<<<<<<< HEAD
-		mavlink_and_console_log_info(worker_data->mavlink_fd, "[cal] %s side done, rotate to a different side", detect_orientation_str(orientation));
-=======
 		mavlink_and_console_log_info(worker_data->mavlink_log_pub, "[cal] %s side done, rotate to a different side", detect_orientation_str(orientation));
->>>>>>> e667d6c6
 
 		worker_data->done_count++;
 		mavlink_and_console_log_info(worker_data->mavlink_log_pub, CAL_QGC_PROGRESS_MSG, progress_percentage(worker_data));
@@ -444,11 +426,7 @@
 
 	mag_worker_data_t worker_data;
 
-<<<<<<< HEAD
-	worker_data.mavlink_fd = mavlink_fd;
-=======
 	worker_data.mavlink_log_pub = mavlink_log_pub;
->>>>>>> e667d6c6
 	worker_data.done_count = 0;
 	worker_data.calibration_points_perside = calibration_total_points / calibration_sides;
 	worker_data.calibration_interval_perside_seconds = calibraton_duration_seconds / calibration_sides;
@@ -491,24 +469,13 @@
 	// Setup subscriptions to mag sensors
 	if (result == calibrate_return_ok) {
 		for (unsigned cur_mag=0; cur_mag<max_mags; cur_mag++) {
-<<<<<<< HEAD
 			// Mag in this slot is available
 			worker_data.sub_mag[cur_mag] = orb_subscribe_multi(ORB_ID(sensor_mag), cur_mag);
 			if (worker_data.sub_mag[cur_mag] < 0) {
-				mavlink_and_console_log_critical(mavlink_fd, "[cal] Mag #%u not found, abort", cur_mag);
+				mavlink_and_console_log_critical(mavlink_log_pub, "[cal] Mag #%u not found, abort", cur_mag);
 				result = calibrate_return_error;
 				break;
 			}
-=======
-			if (device_ids[cur_mag] != 0) {
-				// Mag in this slot is available
-				worker_data.sub_mag[cur_mag] = orb_subscribe_multi(ORB_ID(sensor_mag), cur_mag);
-				if (worker_data.sub_mag[cur_mag] < 0) {
-					mavlink_and_console_log_critical(mavlink_log_pub, "[cal] Mag #%u not found, abort", cur_mag);
-					result = calibrate_return_error;
-					break;
-				}
->>>>>>> e667d6c6
 
 			// Get priority
 			int32_t prio;
@@ -537,11 +504,7 @@
 				// Mag in this slot is available
 				unsigned int orb_interval_msecs = (worker_data.calibration_interval_perside_useconds / 1000) / worker_data.calibration_points_perside;
 
-<<<<<<< HEAD
-				//mavlink_and_console_log_info(mavlink_fd, "Orb interval %u msecs", orb_interval_msecs);
-=======
 				//mavlink_and_console_log_info(mavlink_log_pub, "Orb interval %u msecs", orb_interval_msecs);
->>>>>>> e667d6c6
 				orb_set_interval(worker_data.sub_mag[cur_mag], orb_interval_msecs);
 			}
 		}
@@ -663,15 +626,6 @@
 				struct mag_calibration_s mscale;
 #ifndef __PX4_QURT
 				int fd_mag = -1;
-<<<<<<< HEAD
-
-				// Set new scale
-=======
-				struct mag_scale mscale;
-
-				// Set new scale
-
->>>>>>> e667d6c6
 				(void)sprintf(str, "%s%u", MAG_BASE_DEVICE_PATH, cur_mag);
 				fd_mag = px4_open(str, 0);
 				if (fd_mag < 0) {
@@ -700,10 +654,7 @@
 #endif
 				}
 
-<<<<<<< HEAD
 #ifndef __PX4_QURT
-=======
->>>>>>> e667d6c6
 				// Mag device no longer needed
 				if (fd_mag >= 0) {
 					px4_close(fd_mag);
@@ -713,7 +664,6 @@
 				if (result == calibrate_return_ok) {
 					bool failed = false;
 
-<<<<<<< HEAD
 					PX4_DEBUG("found offset %d: x: %.6f, y: %.6f, z: %.6f", cur_mag,
 							(double)mscale.x_offset,
 							(double)mscale.y_offset,
@@ -723,8 +673,6 @@
 							(double)mscale.y_scale,
 							(double)mscale.z_scale);
 
-=======
->>>>>>> e667d6c6
 					/* set parameters */
 
 					(void)sprintf(str, "CAL_MAG%u_ID", cur_mag);
