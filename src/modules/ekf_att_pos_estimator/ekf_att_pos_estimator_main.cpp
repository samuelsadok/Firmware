/****************************************************************************
 *
 *   Copyright (c) 2013, 2014 PX4 Development Team. All rights reserved.
 *
 * Redistribution and use in source and binary forms, with or without
 * modification, are permitted provided that the following conditions
 * are met:
 *
 * 1. Redistributions of source code must retain the above copyright
 *    notice, this list of conditions and the following disclaimer.
 * 2. Redistributions in binary form must reproduce the above copyright
 *    notice, this list of conditions and the following disclaimer in
 *    the documentation and/or other materials provided with the
 *    distribution.
 * 3. Neither the name PX4 nor the names of its contributors may be
 *    used to endorse or promote products derived from this software
 *    without specific prior written permission.
 *
 * THIS SOFTWARE IS PROVIDED BY THE COPYRIGHT HOLDERS AND CONTRIBUTORS
 * "AS IS" AND ANY EXPRESS OR IMPLIED WARRANTIES, INCLUDING, BUT NOT
 * LIMITED TO, THE IMPLIED WARRANTIES OF MERCHANTABILITY AND FITNESS
 * FOR A PARTICULAR PURPOSE ARE DISCLAIMED. IN NO EVENT SHALL THE
 * COPYRIGHT OWNER OR CONTRIBUTORS BE LIABLE FOR ANY DIRECT, INDIRECT,
 * INCIDENTAL, SPECIAL, EXEMPLARY, OR CONSEQUENTIAL DAMAGES (INCLUDING,
 * BUT NOT LIMITED TO, PROCUREMENT OF SUBSTITUTE GOODS OR SERVICES; LOSS
 * OF USE, DATA, OR PROFITS; OR BUSINESS INTERRUPTION) HOWEVER CAUSED
 * AND ON ANY THEORY OF LIABILITY, WHETHER IN CONTRACT, STRICT
 * LIABILITY, OR TORT (INCLUDING NEGLIGENCE OR OTHERWISE) ARISING IN
 * ANY WAY OUT OF THE USE OF THIS SOFTWARE, EVEN IF ADVISED OF THE
 * POSSIBILITY OF SUCH DAMAGE.
 *
 ****************************************************************************/

/**
 * @file ekf_att_pos_estimator_main.cpp
 * Implementation of the attitude and position estimator.
 *
 * @author Paul Riseborough <p_riseborough@live.com.au>
 * @author Lorenz Meier <lm@inf.ethz.ch>
 */

#include <nuttx/config.h>
#include <stdio.h>
#include <stdlib.h>
#include <string.h>
#include <unistd.h>
#include <fcntl.h>
#include <errno.h>
#include <math.h>
#include <poll.h>
#include <time.h>
#include <drivers/drv_hrt.h>

#define SENSOR_COMBINED_SUB


#include <drivers/drv_gyro.h>
#include <drivers/drv_accel.h>
#include <drivers/drv_mag.h>
#include <drivers/drv_baro.h>
#ifdef SENSOR_COMBINED_SUB
#include <uORB/topics/sensor_combined.h>
#endif
#include <arch/board/board.h>
#include <uORB/uORB.h>
#include <uORB/topics/airspeed.h>
#include <uORB/topics/vehicle_global_position.h>
#include <uORB/topics/vehicle_local_position.h>
#include <uORB/topics/vehicle_gps_position.h>
#include <uORB/topics/vehicle_attitude.h>
#include <uORB/topics/actuator_controls.h>
#include <uORB/topics/vehicle_status.h>
#include <uORB/topics/parameter_update.h>
#include <uORB/topics/estimator_status.h>
#include <uORB/topics/actuator_armed.h>
#include <uORB/topics/home_position.h>
#include <uORB/topics/wind_estimate.h>
#include <systemlib/param/param.h>
#include <systemlib/err.h>
#include <geo/geo.h>
#include <systemlib/perf_counter.h>
#include <systemlib/systemlib.h>
#include <mathlib/mathlib.h>
#include <mavlink/mavlink_log.h>

#include "estimator.h"



/**
 * estimator app start / stop handling function
 *
 * @ingroup apps
 */
extern "C" __EXPORT int ekf_att_pos_estimator_main(int argc, char *argv[]);

__EXPORT uint32_t millis();

static uint64_t last_run = 0;
static uint64_t IMUmsec = 0;
static const uint64_t FILTER_INIT_DELAY = 1 * 1000 * 1000;

uint32_t millis()
{
	return IMUmsec;
}

class FixedwingEstimator
{
public:
	/**
	 * Constructor
	 */
	FixedwingEstimator();

	/**
	 * Destructor, also kills the sensors task.
	 */
	~FixedwingEstimator();

	/**
	 * Start the sensors task.
	 *
	 * @return		OK on success.
	 */
	int		start();

	/**
	 * Print the current status.
	 */
	void		print_status();

	/**
	 * Trip the filter by feeding it NaN values.
	 */
	int		trip_nan();

private:

	bool		_task_should_exit;		/**< if true, sensor task should exit */
	int		_estimator_task;			/**< task handle for sensor task */
#ifndef SENSOR_COMBINED_SUB
	int		_gyro_sub;			/**< gyro sensor subscription */
	int		_accel_sub;			/**< accel sensor subscription */
	int		_mag_sub;			/**< mag sensor subscription */
#else
	int		_sensor_combined_sub;
#endif
	int		_airspeed_sub;			/**< airspeed subscription */
	int		_baro_sub;			/**< barometer subscription */
	int		_gps_sub;			/**< GPS subscription */
	int		_vstatus_sub;			/**< vehicle status subscription */
	int 		_params_sub;			/**< notification of parameter updates */
	int 		_manual_control_sub;		/**< notification of manual control updates */
	int		_mission_sub;
	int		_home_sub;			/**< home position as defined by commander / user */

	orb_advert_t	_att_pub;			/**< vehicle attitude */
	orb_advert_t	_global_pos_pub;		/**< global position */
	orb_advert_t	_local_pos_pub;			/**< position in local frame */
	orb_advert_t	_estimator_status_pub;		/**< status of the estimator */
	orb_advert_t	_wind_pub;			/**< wind estimate */

	struct vehicle_attitude_s			_att;			/**< vehicle attitude */
	struct gyro_report				_gyro;
	struct accel_report				_accel;
	struct mag_report				_mag;
	struct airspeed_s				_airspeed;		/**< airspeed */
	struct baro_report				_baro;			/**< baro readings */
	struct vehicle_status_s				_vstatus;		/**< vehicle status */
	struct vehicle_global_position_s		_global_pos;		/**< global vehicle position */
	struct vehicle_local_position_s			_local_pos;		/**< local vehicle position */
	struct vehicle_gps_position_s			_gps;			/**< GPS position */
	struct wind_estimate_s				_wind;			/**< Wind estimate */

	struct gyro_scale				_gyro_offsets;
	struct accel_scale				_accel_offsets;
	struct mag_scale				_mag_offsets;

#ifdef SENSOR_COMBINED_SUB
	struct sensor_combined_s			_sensor_combined;
#endif

	struct map_projection_reference_s	_pos_ref;

	float						_baro_ref;		/**< barometer reference altitude */
	float						_baro_gps_offset;	/**< offset between GPS and baro */

	perf_counter_t	_loop_perf;			/**< loop performance counter */
	perf_counter_t	_perf_gyro;			///<local performance counter for gyro updates
	perf_counter_t	_perf_accel;			///<local performance counter for accel updates
	perf_counter_t	_perf_mag;			///<local performance counter for mag updates
	perf_counter_t	_perf_gps;			///<local performance counter for gps updates
	perf_counter_t	_perf_baro;			///<local performance counter for baro updates
	perf_counter_t	_perf_airspeed;			///<local performance counter for airspeed updates

	bool						_initialized;
	bool						_baro_init;
	bool						_gps_initialized;
	uint64_t					_gps_start_time;
	uint64_t					_filter_start_time;
	bool						_gyro_valid;
	bool						_accel_valid;
	bool						_mag_valid;

	int						_mavlink_fd;

	struct {
		int32_t	vel_delay_ms;
		int32_t	pos_delay_ms;
		int32_t	height_delay_ms;
		int32_t	mag_delay_ms;
		int32_t	tas_delay_ms;
		float velne_noise;
		float veld_noise;
		float posne_noise;
		float posd_noise;
		float mag_noise;
		float gyro_pnoise;
		float acc_pnoise;
		float gbias_pnoise;
		float abias_pnoise;
		float mage_pnoise;
		float magb_pnoise;
		float eas_noise;
		float pos_stddev_threshold;
	}		_parameters;			/**< local copies of interesting parameters */

	struct {
		param_t vel_delay_ms;
		param_t	pos_delay_ms;
		param_t	height_delay_ms;
		param_t	mag_delay_ms;
		param_t	tas_delay_ms;
		param_t velne_noise;
		param_t veld_noise;
		param_t posne_noise;
		param_t posd_noise;
		param_t mag_noise;
		param_t gyro_pnoise;
		param_t acc_pnoise;
		param_t gbias_pnoise;
		param_t abias_pnoise;
		param_t mage_pnoise;
		param_t magb_pnoise;
		param_t eas_noise;
		param_t pos_stddev_threshold;
	}		_parameter_handles;		/**< handles for interesting parameters */

	AttPosEKF					*_ekf;

	float						_velocity_xy_filtered;
	float						_velocity_z_filtered;
	float						_airspeed_filtered;

	/**
	 * Update our local parameter cache.
	 */
	int		parameters_update();

	/**
	 * Update control outputs
	 *
	 */
	void		control_update();

	/**
	 * Check for changes in vehicle status.
	 */
	void		vehicle_status_poll();

	/**
	 * Shim for calling task_main from task_create.
	 */
	static void	task_main_trampoline(int argc, char *argv[]);

	/**
	 * Main sensor collection task.
	 */
	void		task_main();
};

namespace estimator
{

/* oddly, ERROR is not defined for c++ */
#ifdef ERROR
# undef ERROR
#endif
static const int ERROR = -1;

FixedwingEstimator	*g_estimator;
}

FixedwingEstimator::FixedwingEstimator() :

	_task_should_exit(false),
	_estimator_task(-1),

/* subscriptions */
#ifndef SENSOR_COMBINED_SUB
	_gyro_sub(-1),
	_accel_sub(-1),
	_mag_sub(-1),
#else
	_sensor_combined_sub(-1),
#endif
	_airspeed_sub(-1),
	_baro_sub(-1),
	_gps_sub(-1),
	_vstatus_sub(-1),
	_params_sub(-1),
	_manual_control_sub(-1),
	_mission_sub(-1),
	_home_sub(-1),

/* publications */
	_att_pub(-1),
	_global_pos_pub(-1),
	_local_pos_pub(-1),
	_estimator_status_pub(-1),
	_wind_pub(-1),

	_att({}),
	_gyro({}),
	_accel({}),
	_mag({}),
	_airspeed({}),
	_baro({}),
	_vstatus({}),
	_global_pos({}),
	_local_pos({}),
	_gps({}),
	_wind({}),

	_gyro_offsets({}),
	_accel_offsets({}),
	_mag_offsets({}),

	#ifdef SENSOR_COMBINED_SUB
	_sensor_combined({}),
	#endif

	_baro_ref(0.0f),
	_baro_gps_offset(0.0f),

/* performance counters */
	_loop_perf(perf_alloc(PC_COUNT, "ekf_att_pos_estimator")),
	_perf_gyro(perf_alloc(PC_COUNT, "ekf_att_pos_gyro_upd")),
	_perf_accel(perf_alloc(PC_COUNT, "ekf_att_pos_accel_upd")),
	_perf_mag(perf_alloc(PC_COUNT, "ekf_att_pos_mag_upd")),
	_perf_gps(perf_alloc(PC_COUNT, "ekf_att_pos_gps_upd")),
	_perf_baro(perf_alloc(PC_COUNT, "ekf_att_pos_baro_upd")),
	_perf_airspeed(perf_alloc(PC_COUNT, "ekf_att_pos_aspd_upd")),

/* states */
	_initialized(false),
	_baro_init(false),
	_gps_initialized(false),
	_gyro_valid(false),
	_accel_valid(false),
	_mag_valid(false),
	_mavlink_fd(-1),
	_ekf(nullptr),
	_velocity_xy_filtered(0.0f),
	_velocity_z_filtered(0.0f),
	_airspeed_filtered(0.0f)
{

	last_run = hrt_absolute_time();

	_parameter_handles.vel_delay_ms = param_find("PE_VEL_DELAY_MS");
	_parameter_handles.pos_delay_ms = param_find("PE_POS_DELAY_MS");
	_parameter_handles.height_delay_ms = param_find("PE_HGT_DELAY_MS");
	_parameter_handles.mag_delay_ms = param_find("PE_MAG_DELAY_MS");
	_parameter_handles.tas_delay_ms = param_find("PE_TAS_DELAY_MS");
	_parameter_handles.velne_noise = param_find("PE_VELNE_NOISE");
	_parameter_handles.veld_noise = param_find("PE_VELD_NOISE");
	_parameter_handles.posne_noise = param_find("PE_POSNE_NOISE");
	_parameter_handles.posd_noise = param_find("PE_POSD_NOISE");
	_parameter_handles.mag_noise = param_find("PE_MAG_NOISE");
	_parameter_handles.gyro_pnoise = param_find("PE_GYRO_PNOISE");
	_parameter_handles.acc_pnoise = param_find("PE_ACC_PNOISE");
	_parameter_handles.gbias_pnoise = param_find("PE_GBIAS_PNOISE");
	_parameter_handles.abias_pnoise = param_find("PE_ABIAS_PNOISE");
	_parameter_handles.mage_pnoise = param_find("PE_MAGE_PNOISE");
	_parameter_handles.magb_pnoise = param_find("PE_MAGB_PNOISE");
	_parameter_handles.eas_noise = param_find("PE_EAS_NOISE");
	_parameter_handles.pos_stddev_threshold = param_find("PE_POSDEV_INIT");

	/* fetch initial parameter values */
	parameters_update();

	/* get offsets */

	int fd, res;

	fd = open(GYRO_DEVICE_PATH, O_RDONLY);

	if (fd > 0) {
		res = ioctl(fd, GYROIOCGSCALE, (long unsigned int)&_gyro_offsets);
		close(fd);

		if (res) {
			warnx("G SCALE FAIL");
		}
	}

	fd = open(ACCEL_DEVICE_PATH, O_RDONLY);

	if (fd > 0) {
		res = ioctl(fd, ACCELIOCGSCALE, (long unsigned int)&_accel_offsets);
		close(fd);

		if (res) {
			warnx("A SCALE FAIL");
		}
	}

	fd = open(MAG_DEVICE_PATH, O_RDONLY);

	if (fd > 0) {
		res = ioctl(fd, MAGIOCGSCALE, (long unsigned int)&_mag_offsets);
		close(fd);

		if (res) {
			warnx("M SCALE FAIL");
		}
	}
}

FixedwingEstimator::~FixedwingEstimator()
{
	if (_estimator_task != -1) {

		/* task wakes up every 100ms or so at the longest */
		_task_should_exit = true;

		/* wait for a second for the task to quit at our request */
		unsigned i = 0;

		do {
			/* wait 20ms */
			usleep(20000);

			/* if we have given up, kill it */
			if (++i > 50) {
				task_delete(_estimator_task);
				break;
			}
		} while (_estimator_task != -1);
	}

	estimator::g_estimator = nullptr;
}

int
FixedwingEstimator::parameters_update()
{

	param_get(_parameter_handles.vel_delay_ms, &(_parameters.vel_delay_ms));
	param_get(_parameter_handles.pos_delay_ms, &(_parameters.pos_delay_ms));
	param_get(_parameter_handles.height_delay_ms, &(_parameters.height_delay_ms));
	param_get(_parameter_handles.mag_delay_ms, &(_parameters.mag_delay_ms));
	param_get(_parameter_handles.tas_delay_ms, &(_parameters.tas_delay_ms));
	param_get(_parameter_handles.velne_noise, &(_parameters.velne_noise));
	param_get(_parameter_handles.veld_noise, &(_parameters.veld_noise));
	param_get(_parameter_handles.posne_noise, &(_parameters.posne_noise));
	param_get(_parameter_handles.posd_noise, &(_parameters.posd_noise));
	param_get(_parameter_handles.mag_noise, &(_parameters.mag_noise));
	param_get(_parameter_handles.gyro_pnoise, &(_parameters.gyro_pnoise));
	param_get(_parameter_handles.acc_pnoise, &(_parameters.acc_pnoise));
	param_get(_parameter_handles.gbias_pnoise, &(_parameters.gbias_pnoise));
	param_get(_parameter_handles.abias_pnoise, &(_parameters.abias_pnoise));
	param_get(_parameter_handles.mage_pnoise, &(_parameters.mage_pnoise));
	param_get(_parameter_handles.magb_pnoise, &(_parameters.magb_pnoise));
	param_get(_parameter_handles.eas_noise, &(_parameters.eas_noise));
	param_get(_parameter_handles.pos_stddev_threshold, &(_parameters.pos_stddev_threshold));

	if (_ekf) {
		// _ekf->yawVarScale = 1.0f;
		// _ekf->windVelSigma = 0.1f;
		_ekf->dAngBiasSigma = _parameters.gbias_pnoise;
		_ekf->dVelBiasSigma = _parameters.abias_pnoise;
		_ekf->magEarthSigma = _parameters.mage_pnoise;
		_ekf->magBodySigma  = _parameters.magb_pnoise;
		// _ekf->gndHgtSigma  = 0.02f;
		_ekf->vneSigma = _parameters.velne_noise;
		_ekf->vdSigma = _parameters.veld_noise;
		_ekf->posNeSigma = _parameters.posne_noise;
		_ekf->posDSigma = _parameters.posd_noise;
		_ekf->magMeasurementSigma = _parameters.mag_noise;
		_ekf->gyroProcessNoise = _parameters.gyro_pnoise;
        	_ekf->accelProcessNoise = _parameters.acc_pnoise;
		_ekf->airspeedMeasurementSigma = _parameters.eas_noise;
	}

	return OK;
}

void
FixedwingEstimator::vehicle_status_poll()
{
	bool vstatus_updated;

	/* Check HIL state if vehicle status has changed */
	orb_check(_vstatus_sub, &vstatus_updated);

	if (vstatus_updated) {

		orb_copy(ORB_ID(vehicle_status), _vstatus_sub, &_vstatus);
	}
}

void
FixedwingEstimator::task_main_trampoline(int argc, char *argv[])
{
	estimator::g_estimator->task_main();
}

void
FixedwingEstimator::task_main()
{
	_mavlink_fd = open(MAVLINK_LOG_DEVICE, 0);

	_ekf = new AttPosEKF();
	float dt = 0.0f; // time lapsed since last covariance prediction
	_filter_start_time = hrt_absolute_time();

	if (!_ekf) {
		errx(1, "failed allocating EKF filter - out of RAM!");
	}

	/*
	 * do subscriptions
	 */
	_baro_sub = orb_subscribe(ORB_ID(sensor_baro));
	_airspeed_sub = orb_subscribe(ORB_ID(airspeed));
	_gps_sub = orb_subscribe(ORB_ID(vehicle_gps_position));
	_vstatus_sub = orb_subscribe(ORB_ID(vehicle_status));
	_params_sub = orb_subscribe(ORB_ID(parameter_update));
	_home_sub = orb_subscribe(ORB_ID(home_position));

	/* rate limit vehicle status updates to 5Hz */
	orb_set_interval(_vstatus_sub, 200);

#ifndef SENSOR_COMBINED_SUB

	_gyro_sub = orb_subscribe(ORB_ID(sensor_gyro));
	_accel_sub = orb_subscribe(ORB_ID(sensor_accel));
	_mag_sub = orb_subscribe(ORB_ID(sensor_mag));

	/* rate limit gyro updates to 50 Hz */
	/* XXX remove this!, BUT increase the data buffer size! */
	orb_set_interval(_gyro_sub, 4);
#else
	_sensor_combined_sub = orb_subscribe(ORB_ID(sensor_combined));
	/* XXX remove this!, BUT increase the data buffer size! */
	orb_set_interval(_sensor_combined_sub, 4);
#endif

	/* sets also parameters in the EKF object */
	parameters_update();

	Vector3f lastAngRate = {0.0f, 0.0f, 0.0f};
	Vector3f lastAccel = {0.0f, 0.0f, 0.0f};

	/* wakeup source(s) */
	struct pollfd fds[2];

	/* Setup of loop */
	fds[0].fd = _params_sub;
	fds[0].events = POLLIN;
#ifndef SENSOR_COMBINED_SUB
	fds[1].fd = _gyro_sub;
	fds[1].events = POLLIN;
#else
	fds[1].fd = _sensor_combined_sub;
	fds[1].events = POLLIN;
#endif

	bool newDataGps = false;
	bool newHgtData = false;
	bool newAdsData = false;
	bool newDataMag = false;

	while (!_task_should_exit) {

		/* wait for up to 500ms for data */
		int pret = poll(&fds[0], (sizeof(fds) / sizeof(fds[0])), 100);

		/* timed out - periodic check for _task_should_exit, etc. */
		if (pret == 0)
			continue;

		/* this is undesirable but not much we can do - might want to flag unhappy status */
		if (pret < 0) {
			warn("poll error %d, %d", pret, errno);
			continue;
		}

		perf_begin(_loop_perf);

		/* only update parameters if they changed */
		if (fds[0].revents & POLLIN) {
			/* read from param to clear updated flag */
			struct parameter_update_s update;
			orb_copy(ORB_ID(parameter_update), _params_sub, &update);

			/* update parameters from storage */
			parameters_update();
		}

		/* only run estimator if gyro updated */
		if (fds[1].revents & POLLIN) {

			/* check vehicle status for changes to publication state */
			bool prev_hil = (_vstatus.hil_state == HIL_STATE_ON);
			vehicle_status_poll();

			bool accel_updated;
			bool mag_updated;

			hrt_abstime last_sensor_timestamp;

			perf_count(_perf_gyro);

			/* Reset baro reference if switching to HIL, reset sensor states */
			if (!prev_hil && (_vstatus.hil_state == HIL_STATE_ON)) {
				/* system is in HIL now, wait for measurements to come in one last round */
				usleep(60000);

#ifndef SENSOR_COMBINED_SUB
				orb_copy(ORB_ID(sensor_gyro), _gyro_sub, &_gyro);
				orb_copy(ORB_ID(sensor_accel), _accel_sub, &_accel);
				orb_copy(ORB_ID(sensor_mag), _mag_sub, &_mag);
#else
				/* now read all sensor publications to ensure all real sensor data is purged */
				orb_copy(ORB_ID(sensor_combined), _sensor_combined_sub, &_sensor_combined);
#endif

				/* set sensors to de-initialized state */
				_gyro_valid = false;
				_accel_valid = false;
				_mag_valid = false;

				_baro_init = false;
				_gps_initialized = false;
				last_sensor_timestamp = hrt_absolute_time();
				last_run = last_sensor_timestamp;

				_ekf->ZeroVariables();
				_ekf->dtIMU = 0.01f;
				_filter_start_time = last_sensor_timestamp;

				/* now skip this loop and get data on the next one, which will also re-init the filter */
				continue;
			}

			/**
			 *    PART ONE: COLLECT ALL DATA
			 **/

			/* load local copies */
#ifndef SENSOR_COMBINED_SUB
			orb_copy(ORB_ID(sensor_gyro), _gyro_sub, &_gyro);


			orb_check(_accel_sub, &accel_updated);

			if (accel_updated) {
				perf_count(_perf_accel);
				orb_copy(ORB_ID(sensor_accel), _accel_sub, &_accel);
			}

			last_sensor_timestamp = _gyro.timestamp;
			IMUmsec = _gyro.timestamp / 1e3f;

			float deltaT = (_gyro.timestamp - last_run) / 1e6f;
			last_run = _gyro.timestamp;

			/* guard against too large deltaT's */
			if (!isfinite(deltaT) || deltaT > 1.0f || deltaT < 0.000001f) {
				deltaT = 0.01f;
			}


			// Always store data, independent of init status
			/* fill in last data set */
			_ekf->dtIMU = deltaT;

			if (isfinite(_gyro.x) &&
				isfinite(_gyro.y) &&
				isfinite(_gyro.z)) {
				_ekf->angRate.x = _gyro.x;
				_ekf->angRate.y = _gyro.y;
				_ekf->angRate.z = _gyro.z;

				if (!_gyro_valid) {
					lastAngRate = _ekf->angRate;
				}

				_gyro_valid = true;
			}

			if (accel_updated) {
				_ekf->accel.x = _accel.x;
				_ekf->accel.y = _accel.y;
				_ekf->accel.z = _accel.z;

				if (!_accel_valid) {
					lastAccel = _ekf->accel;
				}

				_accel_valid = true;
			}

			_ekf->dAngIMU = 0.5f * (angRate + lastAngRate) * dtIMU;
			_ekf->lastAngRate = angRate;
			_ekf->dVelIMU = 0.5f * (accel + lastAccel) * dtIMU;
			_ekf->lastAccel = accel;


#else
			orb_copy(ORB_ID(sensor_combined), _sensor_combined_sub, &_sensor_combined);

			static hrt_abstime last_accel = 0;
			static hrt_abstime last_mag = 0;

			if (last_accel != _sensor_combined.accelerometer_timestamp) {
				accel_updated = true;
			} else {
				accel_updated = false;
			}

			last_accel = _sensor_combined.accelerometer_timestamp;


			// Copy gyro and accel
			last_sensor_timestamp = _sensor_combined.timestamp;
			IMUmsec = _sensor_combined.timestamp / 1e3f;

			float deltaT = (_sensor_combined.timestamp - last_run) / 1e6f;

			/* guard against too large deltaT's */
			if (!isfinite(deltaT) || deltaT > 1.0f || deltaT < 0.000001f) {
				deltaT = 0.01f;
			}

			last_run = _sensor_combined.timestamp;

			// Always store data, independent of init status
			/* fill in last data set */
			_ekf->dtIMU = deltaT;

			if (isfinite(_sensor_combined.gyro_rad_s[0]) &&
				isfinite(_sensor_combined.gyro_rad_s[1]) &&
				isfinite(_sensor_combined.gyro_rad_s[2])) {
				_ekf->angRate.x = _sensor_combined.gyro_rad_s[0];
				_ekf->angRate.y = _sensor_combined.gyro_rad_s[1];
				_ekf->angRate.z = _sensor_combined.gyro_rad_s[2];

				if (!_gyro_valid) {
					lastAngRate = _ekf->angRate;
				}

				_gyro_valid = true;
			}

			if (accel_updated) {
				_ekf->accel.x = _sensor_combined.accelerometer_m_s2[0];
				_ekf->accel.y = _sensor_combined.accelerometer_m_s2[1];
				_ekf->accel.z = _sensor_combined.accelerometer_m_s2[2];

				if (!_accel_valid) {
					lastAccel = _ekf->accel;
				}

				_accel_valid = true;
			}

			_ekf->dAngIMU = 0.5f * (_ekf->angRate + lastAngRate) * _ekf->dtIMU;
			lastAngRate = _ekf->angRate;
			_ekf->dVelIMU = 0.5f * (_ekf->accel + lastAccel) * _ekf->dtIMU;
			lastAccel = _ekf->accel;

			if (last_mag != _sensor_combined.magnetometer_timestamp) {
				mag_updated = true;
				newDataMag = true;

			} else {
				newDataMag = false;
			}

			last_mag = _sensor_combined.magnetometer_timestamp;

#endif

			bool airspeed_updated;
			orb_check(_airspeed_sub, &airspeed_updated);

			if (airspeed_updated) {
				orb_copy(ORB_ID(airspeed), _airspeed_sub, &_airspeed);
				perf_count(_perf_airspeed);

				_ekf->VtasMeas = _airspeed.true_airspeed_m_s;
				newAdsData = true;

			} else {
				newAdsData = false;
			}

			bool gps_updated;
			orb_check(_gps_sub, &gps_updated);

			if (gps_updated) {

				uint64_t last_gps = _gps.timestamp_position;

				orb_copy(ORB_ID(vehicle_gps_position), _gps_sub, &_gps);
				perf_count(_perf_gps);

				if (_gps.fix_type < 3) {
					newDataGps = false;

				} else {

					/* store time of valid GPS measurement */
					_gps_start_time = hrt_absolute_time();

					/* check if we had a GPS outage for a long time */
					if (hrt_elapsed_time(&last_gps) > 5 * 1000 * 1000) {
						_ekf->ResetPosition();
						_ekf->ResetVelocity();
						_ekf->ResetStoredStates();
					}

					/* fuse GPS updates */

					//_gps.timestamp / 1e3;
					_ekf->GPSstatus = _gps.fix_type;
					_ekf->velNED[0] = _gps.vel_n_m_s;
					_ekf->velNED[1] = _gps.vel_e_m_s;
					_ekf->velNED[2] = _gps.vel_d_m_s;

					// warnx("GPS updated: status: %d, vel: %8.4f %8.4f %8.4f", (int)GPSstatus, velNED[0], velNED[1], velNED[2]);

					_ekf->gpsLat = math::radians(_gps.lat / (double)1e7);
					_ekf->gpsLon = math::radians(_gps.lon / (double)1e7) - M_PI;
					_ekf->gpsHgt = _gps.alt / 1e3f;

					// if (_gps.s_variance_m_s > 0.25f && _gps.s_variance_m_s < 100.0f * 100.0f) {
					// 	_ekf->vneSigma = sqrtf(_gps.s_variance_m_s);
					// } else {
					// 	_ekf->vneSigma = _parameters.velne_noise;
					// }

					// if (_gps.p_variance_m > 0.25f && _gps.p_variance_m < 100.0f * 100.0f) {
					// 	_ekf->posNeSigma = sqrtf(_gps.p_variance_m);
					// } else {
					// 	_ekf->posNeSigma = _parameters.posne_noise;
					// }

					// warnx("vel: %8.4f pos: %8.4f", _gps.s_variance_m_s, _gps.p_variance_m);

					newDataGps = true;

				}

			}

			bool baro_updated;
			orb_check(_baro_sub, &baro_updated);

			if (baro_updated) {
				orb_copy(ORB_ID(sensor_baro), _baro_sub, &_baro);

				_ekf->baroHgt = _baro.altitude;

				if (!_baro_init) {
					_baro_ref = _baro.altitude;
					_baro_init = true;
					warnx("ALT REF INIT");
				}

				newHgtData = true;
			} else {
				newHgtData = false;
			}

#ifndef SENSOR_COMBINED_SUB
			orb_check(_mag_sub, &mag_updated);
#endif

			if (mag_updated) {

				_mag_valid = true;

				perf_count(_perf_mag);

#ifndef SENSOR_COMBINED_SUB
				orb_copy(ORB_ID(sensor_mag), _mag_sub, &_mag);

				// XXX we compensate the offsets upfront - should be close to zero.
				// 0.001f
				_ekf->magData.x = _mag.x;
				_ekf->magBias.x = 0.000001f; // _mag_offsets.x_offset

				_ekf->magData.y = _mag.y;
				_ekf->magBias.y = 0.000001f; // _mag_offsets.y_offset

				_ekf->magData.z = _mag.z;
				_ekf->magBias.z = 0.000001f; // _mag_offsets.y_offset

#else

				// XXX we compensate the offsets upfront - should be close to zero.
				// 0.001f
				_ekf->magData.x = _sensor_combined.magnetometer_ga[0];
				_ekf->magBias.x = 0.000001f; // _mag_offsets.x_offset

				_ekf->magData.y = _sensor_combined.magnetometer_ga[1];
				_ekf->magBias.y = 0.000001f; // _mag_offsets.y_offset

				_ekf->magData.z = _sensor_combined.magnetometer_ga[2];
				_ekf->magBias.z = 0.000001f; // _mag_offsets.y_offset

#endif

				newDataMag = true;

			} else {
				newDataMag = false;
			}


			/**
			 *    CHECK IF THE INPUT DATA IS SANE
			 */
			int check = _ekf->CheckAndBound();

			const char* ekfname = "[ekf] ";

			switch (check) {
				case 0:
					/* all ok */
					break;
				case 1:
				{
					const char* str = "NaN in states, resetting";
					warnx("%s", str);
					mavlink_log_critical(_mavlink_fd, "%s%s", ekfname, str);
					break;
				}
				case 2:
				{
					const char* str = "stale IMU data, resetting";
					warnx("%s", str);
					mavlink_log_critical(_mavlink_fd, "%s%s", ekfname, str);
					break;
				}
				case 3:
				{
					const char* str = "switching to dynamic state";
					warnx("%s", str);
					mavlink_log_info(_mavlink_fd, "%s%s", ekfname, str);
					break;
				}

				default:
				{
					const char* str = "unknown reset condition";
					warnx("%s", str);
					mavlink_log_critical(_mavlink_fd, "%s%s", ekfname, str);
				}
			}

			// warn on fatal resets
			if (check == 1) {
				warnx("NUMERIC ERROR IN FILTER");
			}

			// If non-zero, we got a filter reset
			if (check) {

				struct ekf_status_report ekf_report;

				_ekf->GetLastErrorState(&ekf_report);

				struct estimator_status_report rep;
				memset(&rep, 0, sizeof(rep));
				rep.timestamp = hrt_absolute_time();

				rep.states_nan = ekf_report.statesNaN;
				rep.covariance_nan = ekf_report.covarianceNaN;
				rep.kalman_gain_nan = ekf_report.kalmanGainsNaN;

				// Copy all states or at least all that we can fit
				unsigned i = 0;
				unsigned ekf_n_states = (sizeof(ekf_report.states) / sizeof(ekf_report.states[0]));
				unsigned max_states = (sizeof(rep.states) / sizeof(rep.states[0]));
				rep.n_states = (ekf_n_states < max_states) ? ekf_n_states : max_states;

				while ((i < ekf_n_states) && (i < max_states)) {

					rep.states[i] = ekf_report.states[i];
					i++;
				}

				if (_estimator_status_pub > 0) {
					orb_publish(ORB_ID(estimator_status), _estimator_status_pub, &rep);
				} else {
					_estimator_status_pub = orb_advertise(ORB_ID(estimator_status), &rep);
				}

				/* set sensors to de-initialized state */
				_gyro_valid = false;
				_accel_valid = false;
				_mag_valid = false;

				_baro_init = false;
				_gps_initialized = false;
				last_sensor_timestamp = hrt_absolute_time();
				last_run = last_sensor_timestamp;

				_ekf->ZeroVariables();
				_ekf->dtIMU = 0.01f;

				// Let the system re-initialize itself
				continue;

			}


			/**
			 *    PART TWO: EXECUTE THE FILTER
			 **/

			if ((hrt_elapsed_time(&_filter_start_time) > FILTER_INIT_DELAY) && _baro_init && _gyro_valid && _accel_valid && _mag_valid) {

				float initVelNED[3];

				if (!_gps_initialized && _gps.fix_type > 2 && _gps.eph < _parameters.pos_stddev_threshold && _gps.epv < _parameters.pos_stddev_threshold) {

					initVelNED[0] = _gps.vel_n_m_s;
					initVelNED[1] = _gps.vel_e_m_s;
					initVelNED[2] = _gps.vel_d_m_s;

					// GPS is in scaled integers, convert
					double lat = _gps.lat / 1.0e7;
					double lon = _gps.lon / 1.0e7;
					float gps_alt = _gps.alt / 1e3f;

					// Set up height correctly
					orb_copy(ORB_ID(sensor_baro), _baro_sub, &_baro);
					_baro_gps_offset = _baro_ref - _baro.altitude;
					_ekf->baroHgt = _baro.altitude;
					_ekf->hgtMea = 1.0f * (_ekf->baroHgt - (_baro_ref));

					// Set up position variables correctly
					_ekf->GPSstatus = _gps.fix_type;

					_ekf->gpsLat = math::radians(lat);
					_ekf->gpsLon = math::radians(lon) - M_PI;
					_ekf->gpsHgt = gps_alt;

					// Look up mag declination based on current position
					float declination = math::radians(get_mag_declination(lat, lon));

					_ekf->InitialiseFilter(initVelNED, math::radians(lat), math::radians(lon) - M_PI, gps_alt, declination);

					// Initialize projection
					_local_pos.ref_lat = lat;
					_local_pos.ref_lon = lon;
					_local_pos.ref_alt = gps_alt;
					_local_pos.ref_timestamp = _gps.timestamp_position;

					map_projection_init(&_pos_ref, lat, lon);
					mavlink_log_info(_mavlink_fd, "[ekf] ref: LA %.4f,LO %.4f,ALT %.2f", lat, lon, (double)gps_alt);
					warnx("HOME/REF: LA %8.4f,LO %8.4f,ALT %8.2f V: %8.4f %8.4f %8.4f", lat, lon, (double)gps_alt,
						(double)_ekf->velNED[0], (double)_ekf->velNED[1], (double)_ekf->velNED[2]);
					warnx("BARO: %8.4f m / ref: %8.4f m / gps offs: %8.4f m", (double)_ekf->baroHgt, (double)_baro_ref, (double)_baro_gps_offset);
					warnx("GPS: eph: %8.4f, epv: %8.4f, declination: %8.4f", (double)_gps.eph, (double)_gps.epv, (double)math::degrees(declination));

					_gps_initialized = true;

				} else if (!_ekf->statesInitialised) {

					initVelNED[0] = 0.0f;
					initVelNED[1] = 0.0f;
					initVelNED[2] = 0.0f;
					_ekf->posNED[0] = 0.0f;
					_ekf->posNED[1] = 0.0f;
					_ekf->posNED[2] = 0.0f;

					_ekf->posNE[0] = _ekf->posNED[0];
					_ekf->posNE[1] = _ekf->posNED[1];

					_local_pos.ref_alt = _baro_ref;
					_baro_gps_offset = 0.0f;

					_ekf->InitialiseFilter(initVelNED, 0.0, 0.0, 0.0f, 0.0f);
				}
			}

			// If valid IMU data and states initialised, predict states and covariances
			if (_ekf->statesInitialised) {
				// Run the strapdown INS equations every IMU update
				_ekf->UpdateStrapdownEquationsNED();
#if 0
				// debug code - could be tunred into a filter mnitoring/watchdog function
				float tempQuat[4];

				for (uint8_t j = 0; j <= 3; j++) tempQuat[j] = states[j];

				quat2eul(eulerEst, tempQuat);

				for (uint8_t j = 0; j <= 2; j++) eulerDif[j] = eulerEst[j] - ahrsEul[j];

				if (eulerDif[2] > pi) eulerDif[2] -= 2 * pi;

				if (eulerDif[2] < -pi) eulerDif[2] += 2 * pi;

#endif
				// store the predicted states for subsequent use by measurement fusion
				_ekf->StoreStates(IMUmsec);
				// Check if on ground - status is used by covariance prediction
				_ekf->OnGroundCheck();
				// sum delta angles and time used by covariance prediction
				_ekf->summedDelAng = _ekf->summedDelAng + _ekf->correctedDelAng;
				_ekf->summedDelVel = _ekf->summedDelVel + _ekf->dVelIMU;
				dt += _ekf->dtIMU;

				// perform a covariance prediction if the total delta angle has exceeded the limit
				// or the time limit will be exceeded at the next IMU update
				if ((dt >= (_ekf->covTimeStepMax - _ekf->dtIMU)) || (_ekf->summedDelAng.length() > _ekf->covDelAngMax)) {
					_ekf->CovariancePrediction(dt);
					_ekf->summedDelAng.zero();
					_ekf->summedDelVel.zero();
					dt = 0.0f;
				}

				_initialized = true;
			}

			// Fuse GPS Measurements
			if (newDataGps && _gps_initialized) {
				// Convert GPS measurements to Pos NE, hgt and Vel NED
				_ekf->velNED[0] = _gps.vel_n_m_s;
				_ekf->velNED[1] = _gps.vel_e_m_s;
				_ekf->velNED[2] = _gps.vel_d_m_s;
				_ekf->calcposNED(_ekf->posNED, _ekf->gpsLat, _ekf->gpsLon, _ekf->gpsHgt, _ekf->latRef, _ekf->lonRef, _ekf->hgtRef);

				_ekf->posNE[0] = _ekf->posNED[0];
				_ekf->posNE[1] = _ekf->posNED[1];
				// set fusion flags
				_ekf->fuseVelData = true;
				_ekf->fusePosData = true;
				// recall states stored at time of measurement after adjusting for delays
				_ekf->RecallStates(_ekf->statesAtVelTime, (IMUmsec - _parameters.vel_delay_ms));
				_ekf->RecallStates(_ekf->statesAtPosTime, (IMUmsec - _parameters.pos_delay_ms));
				// run the fusion step
				_ekf->FuseVelposNED();

			} else if (_ekf->statesInitialised) {
				// Convert GPS measurements to Pos NE, hgt and Vel NED
				_ekf->velNED[0] = 0.0f;
				_ekf->velNED[1] = 0.0f;
				_ekf->velNED[2] = 0.0f;
				_ekf->posNED[0] = 0.0f;
				_ekf->posNED[1] = 0.0f;
				_ekf->posNED[2] = 0.0f;

				_ekf->posNE[0] = _ekf->posNED[0];
				_ekf->posNE[1] = _ekf->posNED[1];
				// set fusion flags
				_ekf->fuseVelData = true;
				_ekf->fusePosData = true;
				// recall states stored at time of measurement after adjusting for delays
				_ekf->RecallStates(_ekf->statesAtVelTime, (IMUmsec - _parameters.vel_delay_ms));
				_ekf->RecallStates(_ekf->statesAtPosTime, (IMUmsec - _parameters.pos_delay_ms));
				// run the fusion step
				_ekf->FuseVelposNED();

			} else {
				_ekf->fuseVelData = false;
				_ekf->fusePosData = false;
			}

			if (newHgtData && _ekf->statesInitialised) {
				// Could use a blend of GPS and baro alt data if desired
				_ekf->hgtMea = 1.0f * (_ekf->baroHgt - _baro_ref);
				_ekf->fuseHgtData = true;
				// recall states stored at time of measurement after adjusting for delays
				_ekf->RecallStates(_ekf->statesAtHgtTime, (IMUmsec - _parameters.height_delay_ms));
				// run the fusion step
				_ekf->FuseVelposNED();

			} else {
				_ekf->fuseHgtData = false;
			}

			// Fuse Magnetometer Measurements
			if (newDataMag && _ekf->statesInitialised) {
				_ekf->fuseMagData = true;
				_ekf->RecallStates(_ekf->statesAtMagMeasTime, (IMUmsec - _parameters.mag_delay_ms)); // Assume 50 msec avg delay for magnetometer data

			} else {
				_ekf->fuseMagData = false;
			}

			if (_ekf->statesInitialised) _ekf->FuseMagnetometer();

			// Fuse Airspeed Measurements
			if (newAdsData && _ekf->statesInitialised && _ekf->VtasMeas > 8.0f) {
				_ekf->fuseVtasData = true;
				_ekf->RecallStates(_ekf->statesAtVtasMeasTime, (IMUmsec - _parameters.tas_delay_ms)); // assume 100 msec avg delay for airspeed data
				_ekf->FuseAirspeed();

			} else {
				_ekf->fuseVtasData = false;
			}

			// Publish results
			if (_initialized && (check == OK)) {



				// State vector:
				// 0-3: quaternions (q0, q1, q2, q3)
				// 4-6: Velocity - m/sec (North, East, Down)
				// 7-9: Position - m (North, East, Down)
				// 10-12: Delta Angle bias - rad (X,Y,Z)
				// 13-14: Wind Vector  - m/sec (North,East)
				// 15-17: Earth Magnetic Field Vector - milligauss (North, East, Down)
				// 18-20: Body Magnetic Field Vector - milligauss (X,Y,Z)

				math::Quaternion q(_ekf->states[0], _ekf->states[1], _ekf->states[2], _ekf->states[3]);
				math::Matrix<3, 3> R = q.to_dcm();
				math::Vector<3> euler = R.to_euler();

				for (int i = 0; i < 3; i++) for (int j = 0; j < 3; j++)
						_att.R[i][j] = R(i, j);

				_att.timestamp = last_sensor_timestamp;
				_att.q[0] = _ekf->states[0];
				_att.q[1] = _ekf->states[1];
				_att.q[2] = _ekf->states[2];
				_att.q[3] = _ekf->states[3];
				_att.q_valid = true;
				_att.R_valid = true;

				_att.timestamp = last_sensor_timestamp;
				_att.roll = euler(0);
				_att.pitch = euler(1);
				_att.yaw = euler(2);

				_att.rollspeed = _ekf->angRate.x - _ekf->states[10];
				_att.pitchspeed = _ekf->angRate.y - _ekf->states[11];
				_att.yawspeed = _ekf->angRate.z - _ekf->states[12];
				// gyro offsets
				_att.rate_offsets[0] = _ekf->states[10];
				_att.rate_offsets[1] = _ekf->states[11];
				_att.rate_offsets[2] = _ekf->states[12];

				/* lazily publish the attitude only once available */
				if (_att_pub > 0) {
					/* publish the attitude setpoint */
					orb_publish(ORB_ID(vehicle_attitude), _att_pub, &_att);

				} else {
					/* advertise and publish */
					_att_pub = orb_advertise(ORB_ID(vehicle_attitude), &_att);
				}
			}

			if (_gps_initialized) {
				_local_pos.timestamp = last_sensor_timestamp;
				_local_pos.x = _ekf->states[7];
				_local_pos.y = _ekf->states[8];
				// XXX need to announce change of Z reference somehow elegantly
				_local_pos.z = _ekf->states[9] - _baro_gps_offset;

				_local_pos.vx = _ekf->states[4];
				_local_pos.vy = _ekf->states[5];
				_local_pos.vz = _ekf->states[6];

				_local_pos.xy_valid = _gps_initialized;
				_local_pos.z_valid = true;
				_local_pos.v_xy_valid = _gps_initialized;
				_local_pos.v_z_valid = true;
				_local_pos.xy_global = true;

				_local_pos.z_global = false;
				_local_pos.yaw = _att.yaw;

				 _velocity_xy_filtered = 0.95f*_velocity_xy_filtered + 0.05f*sqrtf(_local_pos.vx*_local_pos.vx + _local_pos.vy*_local_pos.vy);
				 _velocity_z_filtered = 0.95f*_velocity_z_filtered + 0.05f*fabsf(_local_pos.vz);
				 _airspeed_filtered = 0.95*_airspeed_filtered + + 0.05*_airspeed.true_airspeed_m_s;


				/* crude land detector for fixedwing only,
				 * TODO: adapt so that it works for both, maybe move to another location
				 */
				if (_velocity_xy_filtered < 5
					&& _velocity_z_filtered < 10
					&& _airspeed_filtered < 10) {
					_local_pos.landed = true;
				} else {
					_local_pos.landed = false;
				}

				/* lazily publish the local position only once available */
				if (_local_pos_pub > 0) {
					/* publish the attitude setpoint */
					orb_publish(ORB_ID(vehicle_local_position), _local_pos_pub, &_local_pos);

				} else {
					/* advertise and publish */
					_local_pos_pub = orb_advertise(ORB_ID(vehicle_local_position), &_local_pos);
				}

				_global_pos.timestamp = _local_pos.timestamp;

				if (_local_pos.xy_global) {
					double est_lat, est_lon;
					map_projection_reproject(&_pos_ref, _local_pos.x, _local_pos.y, &est_lat, &est_lon);
					_global_pos.lat = est_lat;
					_global_pos.lon = est_lon;
					_global_pos.time_gps_usec = _gps.time_gps_usec;
					_global_pos.eph = _gps.eph;
					_global_pos.epv = _gps.epv;
				}

				if (_local_pos.v_xy_valid) {
					_global_pos.vel_n = _local_pos.vx;
					_global_pos.vel_e = _local_pos.vy;
				} else {
					_global_pos.vel_n = 0.0f;
					_global_pos.vel_e = 0.0f;
				}

				/* local pos alt is negative, change sign and add alt offsets */
				_global_pos.alt = _local_pos.ref_alt + _baro_gps_offset + (-_local_pos.z);

				if (_local_pos.v_z_valid) {
					_global_pos.vel_d = _local_pos.vz;
				}

				_global_pos.yaw = _local_pos.yaw;

				_global_pos.eph = _gps.eph;
				_global_pos.epv = _gps.epv;

				_global_pos.timestamp = _local_pos.timestamp;

				/* lazily publish the global position only once available */
				if (_global_pos_pub > 0) {
					/* publish the global position */
					orb_publish(ORB_ID(vehicle_global_position), _global_pos_pub, &_global_pos);

				} else {
					/* advertise and publish */
					_global_pos_pub = orb_advertise(ORB_ID(vehicle_global_position), &_global_pos);
				}

				if (hrt_elapsed_time(&_wind.timestamp) > 99000) {
					_wind.timestamp = _global_pos.timestamp;
					_wind.windspeed_north = _ekf->states[14];
					_wind.windspeed_east = _ekf->states[15];
<<<<<<< HEAD
					_wind.covariance_north = 0.0f; // XXX get form filter
					_wind.covariance_east = 0.0f;
=======
					_wind.covariance_north = _ekf->P[14][14];
					_wind.covariance_east = _ekf->P[15][15];
>>>>>>> 7b15a424

					/* lazily publish the wind estimate only once available */
					if (_wind_pub > 0) {
						/* publish the wind estimate */
						orb_publish(ORB_ID(wind_estimate), _wind_pub, &_wind);

					} else {
						/* advertise and publish */
						_wind_pub = orb_advertise(ORB_ID(wind_estimate), &_wind);
					}
				}
			}

		}

		perf_end(_loop_perf);
	}

	warnx("exiting.\n");

	_estimator_task = -1;
	_exit(0);
}

int
FixedwingEstimator::start()
{
	ASSERT(_estimator_task == -1);

	/* start the task */
	_estimator_task = task_spawn_cmd("ekf_att_pos_estimator",
					 SCHED_DEFAULT,
					 SCHED_PRIORITY_MAX - 40,
					 6000,
					 (main_t)&FixedwingEstimator::task_main_trampoline,
					 nullptr);

	if (_estimator_task < 0) {
		warn("task start failed");
		return -errno;
	}

	return OK;
}

void
FixedwingEstimator::print_status()
{
	math::Quaternion q(_ekf->states[0], _ekf->states[1], _ekf->states[2], _ekf->states[3]);
	math::Matrix<3, 3> R = q.to_dcm();
	math::Vector<3> euler = R.to_euler();

	printf("attitude: roll: %8.4f, pitch %8.4f, yaw: %8.4f degrees\n",
	       (double)math::degrees(euler(0)), (double)math::degrees(euler(1)), (double)math::degrees(euler(2)));

	// State vector:
	// 0-3: quaternions (q0, q1, q2, q3)
	// 4-6: Velocity - m/sec (North, East, Down)
	// 7-9: Position - m (North, East, Down)
	// 10-12: Delta Angle bias - rad (X,Y,Z)
	// 13-14: Wind Vector  - m/sec (North,East)
	// 15-17: Earth Magnetic Field Vector - gauss (North, East, Down)
	// 18-20: Body Magnetic Field Vector - gauss (X,Y,Z)

	printf("dtIMU: %8.6f IMUmsec: %d\n", (double)_ekf->dtIMU, (int)IMUmsec);
	printf("ref alt: %8.6f\n", (double)_local_pos.ref_alt);
	printf("dvel: %8.6f %8.6f %8.6f accel: %8.6f %8.6f %8.6f\n", (double)_ekf->dVelIMU.x, (double)_ekf->dVelIMU.y, (double)_ekf->dVelIMU.z, (double)_ekf->accel.x, (double)_ekf->accel.y, (double)_ekf->accel.z);
	printf("dang: %8.4f %8.4f %8.4f dang corr: %8.4f %8.4f %8.4f\n" , (double)_ekf->dAngIMU.x, (double)_ekf->dAngIMU.y, (double)_ekf->dAngIMU.z, (double)_ekf->correctedDelAng.x, (double)_ekf->correctedDelAng.y, (double)_ekf->correctedDelAng.z);
	printf("states (quat)        [1-4]: %8.4f, %8.4f, %8.4f, %8.4f\n", (double)_ekf->states[0], (double)_ekf->states[1], (double)_ekf->states[2], (double)_ekf->states[3]);
	printf("states (vel m/s)     [5-7]: %8.4f, %8.4f, %8.4f\n", (double)_ekf->states[4], (double)_ekf->states[5], (double)_ekf->states[6]);
	printf("states (pos m)      [8-10]: %8.4f, %8.4f, %8.4f\n", (double)_ekf->states[7], (double)_ekf->states[8], (double)_ekf->states[9]);
	printf("states (delta ang) [11-13]: %8.4f, %8.4f, %8.4f\n", (double)_ekf->states[10], (double)_ekf->states[11], (double)_ekf->states[12]);
	printf("states (accel offs)   [14]: %8.4f\n", (double)_ekf->states[13]);
	printf("states (wind)      [15-16]: %8.4f, %8.4f\n", (double)_ekf->states[14], (double)_ekf->states[15]);
	printf("states (earth mag) [17-19]: %8.4f, %8.4f, %8.4f\n", (double)_ekf->states[16], (double)_ekf->states[17], (double)_ekf->states[18]);
	printf("states (body mag)  [20-22]: %8.4f, %8.4f, %8.4f\n", (double)_ekf->states[19], (double)_ekf->states[20], (double)_ekf->states[21]);
	printf("states (terrain)      [23]: %8.4f\n", (double)_ekf->states[22]);
	printf("states: %s %s %s %s %s %s %s %s %s %s\n",
	       (_ekf->statesInitialised) ? "INITIALIZED" : "NON_INIT",
	       (_ekf->onGround) ? "ON_GROUND" : "AIRBORNE",
	       (_ekf->fuseVelData) ? "FUSE_VEL" : "INH_VEL",
	       (_ekf->fusePosData) ? "FUSE_POS" : "INH_POS",
	       (_ekf->fuseHgtData) ? "FUSE_HGT" : "INH_HGT",
	       (_ekf->fuseMagData) ? "FUSE_MAG" : "INH_MAG",
	       (_ekf->fuseVtasData) ? "FUSE_VTAS" : "INH_VTAS",
	       (_ekf->useAirspeed) ? "USE_AIRSPD" : "IGN_AIRSPD",
	       (_ekf->useCompass) ? "USE_COMPASS" : "IGN_COMPASS",
	       (_ekf->staticMode) ? "STATIC_MODE" : "DYNAMIC_MODE");
}

int FixedwingEstimator::trip_nan() {

	int ret = 0;

	// If system is not armed, inject a NaN value into the filter
	int armed_sub = orb_subscribe(ORB_ID(actuator_armed));

	struct actuator_armed_s armed;
	orb_copy(ORB_ID(actuator_armed), armed_sub, &armed);

	if (armed.armed) {
		warnx("ACTUATORS ARMED! NOT TRIPPING SYSTEM");
		ret = 1;
	} else {

		float nan_val = 0.0f / 0.0f;

		warnx("system not armed, tripping state vector with NaN values");
		_ekf->states[5] = nan_val;
		usleep(100000);

		warnx("tripping covariance #1 with NaN values");
		_ekf->KH[2][2] = nan_val; //  intermediate result used for covariance updates
		usleep(100000);

		warnx("tripping covariance #2 with NaN values");
		_ekf->KHP[5][5] = nan_val; // intermediate result used for covariance updates
		usleep(100000);

		warnx("tripping covariance #3 with NaN values");
		_ekf->P[3][3] = nan_val; // covariance matrix
		usleep(100000);

		warnx("tripping Kalman gains with NaN values");
		_ekf->Kfusion[0] = nan_val; // Kalman gains
		usleep(100000);

		warnx("tripping stored states[0] with NaN values");
		_ekf->storedStates[0][0] = nan_val;
		usleep(100000);

		warnx("\nDONE - FILTER STATE:");
		print_status();
	}

	close(armed_sub);
	return ret;
}

int ekf_att_pos_estimator_main(int argc, char *argv[])
{
	if (argc < 1)
		errx(1, "usage: ekf_att_pos_estimator {start|stop|status}");

	if (!strcmp(argv[1], "start")) {

		if (estimator::g_estimator != nullptr)
			errx(1, "already running");

		estimator::g_estimator = new FixedwingEstimator;

		if (estimator::g_estimator == nullptr)
			errx(1, "alloc failed");

		if (OK != estimator::g_estimator->start()) {
			delete estimator::g_estimator;
			estimator::g_estimator = nullptr;
			err(1, "start failed");
		}

		exit(0);
	}

	if (!strcmp(argv[1], "stop")) {
		if (estimator::g_estimator == nullptr)
			errx(1, "not running");

		delete estimator::g_estimator;
		estimator::g_estimator = nullptr;
		exit(0);
	}

	if (!strcmp(argv[1], "status")) {
		if (estimator::g_estimator) {
			warnx("running");

			estimator::g_estimator->print_status();

			exit(0);

		} else {
			errx(1, "not running");
		}
	}

	if (!strcmp(argv[1], "trip")) {
		if (estimator::g_estimator) {
			int ret = estimator::g_estimator->trip_nan();

			exit(ret);

		} else {
			errx(1, "not running");
		}
	}

	warnx("unrecognized command");
	return 1;
}<|MERGE_RESOLUTION|>--- conflicted
+++ resolved
@@ -1368,13 +1368,8 @@
 					_wind.timestamp = _global_pos.timestamp;
 					_wind.windspeed_north = _ekf->states[14];
 					_wind.windspeed_east = _ekf->states[15];
-<<<<<<< HEAD
-					_wind.covariance_north = 0.0f; // XXX get form filter
-					_wind.covariance_east = 0.0f;
-=======
 					_wind.covariance_north = _ekf->P[14][14];
 					_wind.covariance_east = _ekf->P[15][15];
->>>>>>> 7b15a424
 
 					/* lazily publish the wind estimate only once available */
 					if (_wind_pub > 0) {
