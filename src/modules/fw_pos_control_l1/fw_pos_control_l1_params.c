/****************************************************************************
 *
 *   Copyright (c) 2013-2016 PX4 Development Team. All rights reserved.
 *
 * Redistribution and use in source and binary forms, with or without
 * modification, are permitted provided that the following conditions
 * are met:
 *
 * 1. Redistributions of source code must retain the above copyright
 *    notice, this list of conditions and the following disclaimer.
 * 2. Redistributions in binary form must reproduce the above copyright
 *    notice, this list of conditions and the following disclaimer in
 *    the documentation and/or other materials provided with the
 *    distribution.
 * 3. Neither the name PX4 nor the names of its contributors may be
 *    used to endorse or promote products derived from this software
 *    without specific prior written permission.
 *
 * THIS SOFTWARE IS PROVIDED BY THE COPYRIGHT HOLDERS AND CONTRIBUTORS
 * "AS IS" AND ANY EXPRESS OR IMPLIED WARRANTIES, INCLUDING, BUT NOT
 * LIMITED TO, THE IMPLIED WARRANTIES OF MERCHANTABILITY AND FITNESS
 * FOR A PARTICULAR PURPOSE ARE DISCLAIMED. IN NO EVENT SHALL THE
 * COPYRIGHT OWNER OR CONTRIBUTORS BE LIABLE FOR ANY DIRECT, INDIRECT,
 * INCIDENTAL, SPECIAL, EXEMPLARY, OR CONSEQUENTIAL DAMAGES (INCLUDING,
 * BUT NOT LIMITED TO, PROCUREMENT OF SUBSTITUTE GOODS OR SERVICES; LOSS
 * OF USE, DATA, OR PROFITS; OR BUSINESS INTERRUPTION) HOWEVER CAUSED
 * AND ON ANY THEORY OF LIABILITY, WHETHER IN CONTRACT, STRICT
 * LIABILITY, OR TORT (INCLUDING NEGLIGENCE OR OTHERWISE) ARISING IN
 * ANY WAY OUT OF THE USE OF THIS SOFTWARE, EVEN IF ADVISED OF THE
 * POSSIBILITY OF SUCH DAMAGE.
 *
 ****************************************************************************/

/**
 * @file fw_pos_control_l1_params.c
 *
 * Parameters defined by the L1 position control task
 *
 * @author Lorenz Meier <lorenz@px4.io>
 */

/*
 * Controller parameters, accessible via MAVLink
 */

/**
 * L1 period
 *
 * This is the L1 distance and defines the tracking
 * point ahead of the aircraft its following.
 * A value of 18-25 meters works for most aircraft. Shorten
 * slowly during tuning until response is sharp without oscillation.
 *
 * @unit m
 * @min 12.0
 * @max 50.0
 * @group FW L1 Control
 */
PARAM_DEFINE_FLOAT(FW_L1_PERIOD, 20.0f);

/**
 * L1 damping
 *
 * Damping factor for L1 control.
 *
 * @min 0.6
 * @max 0.9
 * @group FW L1 Control
 */
PARAM_DEFINE_FLOAT(FW_L1_DAMPING, 0.75f);

/**
 * Cruise throttle
 *
 * This is the throttle setting required to achieve the desired cruise speed. Most airframes have a value of 0.5-0.7.
 *
 * @unit norm
 * @min 0.0
 * @max 1.0
 * @group FW L1 Control
 */
PARAM_DEFINE_FLOAT(FW_THR_CRUISE, 0.6f);

/**
 * Throttle max slew rate
 *
 * Maximum slew rate for the commanded throttle
 *
 * @min 0.0
 * @max 1.0
 * @group FW L1 Control
 */
PARAM_DEFINE_FLOAT(FW_THR_SLEW_MAX, 0.0f);

/**
 * Negative pitch limit
 *
 * The minimum negative pitch the controller will output.
 *
 * @unit deg
 * @min -60.0
 * @max 0.0
 * @group FW L1 Control
 */
PARAM_DEFINE_FLOAT(FW_P_LIM_MIN, -45.0f);

/**
 * Positive pitch limit
 *
 * The maximum positive pitch the controller will output.
 *
 * @unit deg
 * @min 0.0
 * @max 60.0
 * @group FW L1 Control
 */
PARAM_DEFINE_FLOAT(FW_P_LIM_MAX, 45.0f);

/**
 * Controller roll limit
 *
 * The maximum roll the controller will output.
 *
 * @unit deg
 * @min 35.0
 * @max 65.0
 * @group FW L1 Control
 */
PARAM_DEFINE_FLOAT(FW_R_LIM, 50.0f);

/**
 * Throttle limit max
 *
 * This is the maximum throttle % that can be used by the controller.
 * For overpowered aircraft, this should be reduced to a value that
 * provides sufficient thrust to climb at the maximum pitch angle PTCH_MAX.
 *
 * @unit norm
 * @min 0.0
 * @max 1.0
 * @group FW L1 Control
 */
PARAM_DEFINE_FLOAT(FW_THR_MAX, 1.0f);

/**
 * Throttle limit min
 *
 * This is the minimum throttle % that can be used by the controller.
 * For electric aircraft this will normally be set to zero, but can be set
 * to a small non-zero value if a folding prop is fitted to prevent the
 * prop from folding and unfolding repeatedly in-flight or to provide
 * some aerodynamic drag from a turning prop to improve the descent rate.
 *
 * For aircraft with internal combustion engine this parameter should be set
 * for desired idle rpm.
 *
 * @unit norm
 * @min 0.0
 * @max 1.0
 * @group FW L1 Control
 */
PARAM_DEFINE_FLOAT(FW_THR_MIN, 0.0f);

/**
 * Idle throttle
 *
 * This is the minimum throttle while on the ground
 *
 * For aircraft with internal combustion engine this parameter should be set
 * above desired idle rpm.
 *
 * @unit norm
 * @min 0.0
 * @max 0.4
 * @group FW L1 Control
 */
PARAM_DEFINE_FLOAT(FW_THR_IDLE, 0.15f);

/**
 * Throttle limit value before flare
 *
 * This throttle value will be set as throttle limit at FW_LND_TLALT,
 * before arcraft will flare.
 *
 * @unit norm
 * @min 0.0
 * @max 1.0
 * @group FW L1 Control
 */
PARAM_DEFINE_FLOAT(FW_THR_LND_MAX, 1.0f);

/**
 * Climbout Altitude difference
 *
 * If the altitude error exceeds this parameter, the system will climb out
 * with maximum throttle and minimum airspeed until it is closer than this
 * distance to the desired altitude. Mostly used for takeoff waypoints / modes.
 * Set to 0 to disable climbout mode (not recommended).
 *
 * @unit m
 * @min 0.0
 * @max 150.0
 * @group FW L1 Control
 */
PARAM_DEFINE_FLOAT(FW_CLMBOUT_DIFF, 10.0f);

/**
 * Maximum climb rate
 *
 * This is the best climb rate that the aircraft can achieve with
 * the throttle set to THR_MAX and the airspeed set to the
 * default value. For electric aircraft make sure this number can be
 * achieved towards the end of flight when the battery voltage has reduced.
 * The setting of this parameter can be checked by commanding a positive
 * altitude change of 100m in loiter, RTL or guided mode. If the throttle
 * required to climb is close to THR_MAX and the aircraft is maintaining
 * airspeed, then this parameter is set correctly. If the airspeed starts
 * to reduce, then the parameter is set to high, and if the throttle
 * demand required to climb and maintain speed is noticeably less than
 * FW_THR_MAX, then either FW_T_CLMB_MAX should be increased or
 * FW_THR_MAX reduced.
 *
 * @unit m/s
 * @min 2.0
 * @max 10.0
<<<<<<< HEAD
 * @group FW L1 Control
=======
 * @group FW TECS
>>>>>>> 18176ea7
 */
PARAM_DEFINE_FLOAT(FW_T_CLMB_MAX, 5.0f);

/**
 * Minimum descent rate
 *
 * This is the sink rate of the aircraft with the throttle
 * set to THR_MIN and flown at the same airspeed as used
 * to measure FW_T_CLMB_MAX.
 *
 * @unit m/s
 * @group FW TECS
 */
PARAM_DEFINE_FLOAT(FW_T_SINK_MIN, 2.0f);

/**
 * Maximum descent rate
 *
 * This sets the maximum descent rate that the controller will use.
 * If this value is too large, the aircraft can over-speed on descent.
 * This should be set to a value that can be achieved without
 * exceeding the lower pitch angle limit and without over-speeding
 * the aircraft.
 *
 * @unit m/s
 * @group FW TECS
 */
PARAM_DEFINE_FLOAT(FW_T_SINK_MAX, 5.0f);

/**
 * TECS time constant
 *
 * This is the time constant of the TECS control algorithm (in seconds).
 * Smaller values make it faster to respond, larger values make it slower
 * to respond.
 *
 * @unit s
 * @group FW TECS
 */
PARAM_DEFINE_FLOAT(FW_T_TIME_CONST, 5.0f);

/**
 * TECS Throttle time constant
 *
 * This is the time constant of the TECS throttle control algorithm (in seconds).
 * Smaller values make it faster to respond, larger values make it slower
 * to respond.
 *
 * @unit s
 * @group FW TECS
 */
PARAM_DEFINE_FLOAT(FW_T_THRO_CONST, 8.0f);

/**
 * Throttle damping factor
 *
 * This is the damping gain for the throttle demand loop.
 * Increase to add damping to correct for oscillations in speed and height.
 *
 * @group FW TECS
 */
PARAM_DEFINE_FLOAT(FW_T_THR_DAMP, 0.5f);

/**
 * Integrator gain
 *
 * This is the integrator gain on the control loop.
 * Increasing this gain increases the speed at which speed
 * and height offsets are trimmed out, but reduces damping and
 * increases overshoot.
 *
 * @group FW TECS
 */
PARAM_DEFINE_FLOAT(FW_T_INTEG_GAIN, 0.1f);

/**
 * Maximum vertical acceleration
 *
 * This is the maximum vertical acceleration (in m/s/s)
 * either up or down that the controller will use to correct speed
 * or height errors. The default value of 7 m/s/s (equivalent to +- 0.7 g)
 * allows for reasonably aggressive pitch changes if required to recover
 * from under-speed conditions.
 *
 * @unit m/s/s
 * @group FW TECS
 */
PARAM_DEFINE_FLOAT(FW_T_VERT_ACC, 7.0f);

/**
 * Complementary filter "omega" parameter for height
 *
 * This is the cross-over frequency (in radians/second) of the complementary
 * filter used to fuse vertical acceleration and barometric height to obtain
 * an estimate of height rate and height. Increasing this frequency weights
 * the solution more towards use of the barometer, whilst reducing it weights
 * the solution more towards use of the accelerometer data.
 *
 * @unit rad/s
 * @group FW TECS
 */
PARAM_DEFINE_FLOAT(FW_T_HGT_OMEGA, 3.0f);

/**
 * Complementary filter "omega" parameter for speed
 *
 * This is the cross-over frequency (in radians/second) of the complementary
 * filter used to fuse longitudinal acceleration and airspeed to obtain an
 * improved airspeed estimate. Increasing this frequency weights the solution
 * more towards use of the arispeed sensor, whilst reducing it weights the
 * solution more towards use of the accelerometer data.
 *
 * @unit rad/s
 * @group FW TECS
 */
PARAM_DEFINE_FLOAT(FW_T_SPD_OMEGA, 2.0f);

/**
 * Roll -> Throttle feedforward
 *
 * Increasing this gain turn increases the amount of throttle that will
 * be used to compensate for the additional drag created by turning.
 * Ideally this should be set to  approximately 10 x the extra sink rate
 * in m/s created by a 45 degree bank turn. Increase this gain if
 * the aircraft initially loses energy in turns and reduce if the
 * aircraft initially gains energy in turns. Efficient high aspect-ratio
 * aircraft (eg powered sailplanes) can use a lower value, whereas
 * inefficient low aspect-ratio models (eg delta wings) can use a higher value.
 *
 * @group FW TECS
 */
PARAM_DEFINE_FLOAT(FW_T_RLL2THR, 15.0f);

/**
 * Speed <--> Altitude priority
 *
 * This parameter adjusts the amount of weighting that the pitch control
 * applies to speed vs height errors. Setting it to 0.0 will cause the
 * pitch control to control height and ignore speed errors. This will
 * normally improve height accuracy but give larger airspeed errors.
 * Setting it to 2.0 will cause the pitch control loop to control speed
 * and ignore height errors. This will normally reduce airspeed errors,
 * but give larger height errors. The default value of 1.0 allows the pitch
 * control to simultaneously control height and speed.
 * Note to Glider Pilots - set this parameter to 2.0 (The glider will
 * adjust its pitch angle to maintain airspeed, ignoring changes in height).
 *
 * @min 0.0
 * @max 2.0
 * @group FW TECS
 */
PARAM_DEFINE_FLOAT(FW_T_SPDWEIGHT, 1.0f);

/**
 * Pitch damping factor
 *
 * This is the damping gain for the pitch demand loop. Increase to add
 * damping to correct for oscillations in height. The default value of 0.0
 * will work well provided the pitch to servo controller has been tuned
 * properly.
 *
 * @group FW TECS
 */
PARAM_DEFINE_FLOAT(FW_T_PTCH_DAMP, 0.0f);

/**
 * Height rate P factor
 *
 * @group FW TECS
 */
PARAM_DEFINE_FLOAT(FW_T_HRATE_P, 0.05f);

/**
 * Height rate FF factor
 *
 * @group FW TECS
 */
PARAM_DEFINE_FLOAT(FW_T_HRATE_FF, 0.0f);

/**
 * Speed rate P factor
 *
 * @group FW TECS
 */
PARAM_DEFINE_FLOAT(FW_T_SRATE_P, 0.02f);

/**
 * Landing slope angle
 *
 * @unit deg
 * @min 1.0
 * @max 15.0
 * @group FW L1 Control
 */
PARAM_DEFINE_FLOAT(FW_LND_ANG, 5.0f);

/**
 *
 *
 * @unit m
 * @group FW L1 Control
 */
PARAM_DEFINE_FLOAT(FW_LND_HVIRT, 10.0f);

/**
 * Landing flare altitude (relative to landing altitude)
 *
 * @unit m
 * @min 0.0
 * @max 25.0
 * @group FW L1 Control
 */
PARAM_DEFINE_FLOAT(FW_LND_FLALT, 8.0f);

/**
 * Landing throttle limit altitude (relative landing altitude)
 *
 * Default of -1.0 lets the system default to applying throttle
 * limiting at 2/3 of the flare altitude.
 *
 * @unit m
 * @min -1.0
 * @max 30.0
 * @group FW L1 Control
 */
PARAM_DEFINE_FLOAT(FW_LND_TLALT, -1.0f);

/**
 * Landing heading hold horizontal distance
 *
 * @unit m
 * @min 0
 * @max 30.0
 * @group FW L1 Control
 */
PARAM_DEFINE_FLOAT(FW_LND_HHDIST, 15.0f);

/**
 * Enable or disable usage of terrain estimate during landing
 *
 * 0: disabled, 1: enabled
 *
 * @boolean
 * @group FW L1 Control
 */
PARAM_DEFINE_INT32(FW_LND_USETER, 0);

/**
 * Flare, minimum pitch
 *
 * Minimum pitch during flare, a positive sign means nose up
 * Applied once FW_LND_TLALT is reached
 *
 * @unit deg
 * @min 0
 * @max 15.0
 * @group FW L1 Control
 *
 */
PARAM_DEFINE_FLOAT(FW_LND_FL_PMIN, 2.5f);

/**
 * Flare, maximum pitch
 *
 * Maximum pitch during flare, a positive sign means nose up
 * Applied once FW_LND_TLALT is reached
 *
 * @unit deg
 * @min 0
 * @max 45.0
 * @group FW L1 Control
 *
 */
PARAM_DEFINE_FLOAT(FW_LND_FL_PMAX, 15.0f);

/**
 * Landing airspeed scale factor
 *
 * Multiplying this factor with the minimum airspeed of the plane
 * gives the target airspeed the landing approach.
 *
 * @min 1.0
 * @max 1.5
 * @group FW L1 Control
 */
PARAM_DEFINE_FLOAT(FW_LND_AIRSPD_SC, 1.3f);<|MERGE_RESOLUTION|>--- conflicted
+++ resolved
@@ -223,11 +223,7 @@
  * @unit m/s
  * @min 2.0
  * @max 10.0
-<<<<<<< HEAD
- * @group FW L1 Control
-=======
- * @group FW TECS
->>>>>>> 18176ea7
+ * @group FW TECS
  */
 PARAM_DEFINE_FLOAT(FW_T_CLMB_MAX, 5.0f);
 
