--- conflicted
+++ resolved
@@ -47,8 +47,5 @@
 *.generated.h
 .vagrant
 *.pretty
-<<<<<<< HEAD
 xcode/*
-=======
-xcode
->>>>>>> ea2c6549
+xcode